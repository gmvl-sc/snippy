//===-- RISCVInstrInfo.cpp - RISC-V Instruction Information -----*- C++ -*-===//
//
// Part of the LLVM Project, under the Apache License v2.0 with LLVM Exceptions.
// See https://llvm.org/LICENSE.txt for license information.
// SPDX-License-Identifier: Apache-2.0 WITH LLVM-exception
//
//===----------------------------------------------------------------------===//
//
// This file contains the RISC-V implementation of the TargetInstrInfo class.
//
//===----------------------------------------------------------------------===//

#include "RISCVInstrInfo.h"
#include "MCTargetDesc/RISCVMatInt.h"
#include "RISCV.h"
#include "RISCVMachineFunctionInfo.h"
#include "RISCVSubtarget.h"
#include "RISCVTargetMachine.h"
#include "llvm/ADT/STLExtras.h"
#include "llvm/ADT/SmallVector.h"
#include "llvm/Analysis/MemoryLocation.h"
#include "llvm/Analysis/ValueTracking.h"
#include "llvm/CodeGen/LiveIntervals.h"
#include "llvm/CodeGen/LiveVariables.h"
#include "llvm/CodeGen/MachineCombinerPattern.h"
#include "llvm/CodeGen/MachineFunctionPass.h"
#include "llvm/CodeGen/MachineInstrBuilder.h"
#include "llvm/CodeGen/MachineRegisterInfo.h"
#include "llvm/CodeGen/MachineTraceMetrics.h"
#include "llvm/CodeGen/RegisterScavenging.h"
#include "llvm/CodeGen/StackMaps.h"
#include "llvm/IR/DebugInfoMetadata.h"
#include "llvm/IR/Module.h"
#include "llvm/MC/MCInstBuilder.h"
#include "llvm/MC/TargetRegistry.h"
#include "llvm/Support/ErrorHandling.h"

using namespace llvm;

#define GEN_CHECK_COMPRESS_INSTR
#include "RISCVGenCompressInstEmitter.inc"

#define GET_INSTRINFO_CTOR_DTOR
#define GET_INSTRINFO_NAMED_OPS
#include "RISCVGenInstrInfo.inc"

static cl::opt<bool> PreferWholeRegisterMove(
    "riscv-prefer-whole-register-move", cl::init(false), cl::Hidden,
    cl::desc("Prefer whole register move for vector registers."));

static cl::opt<MachineTraceStrategy> ForceMachineCombinerStrategy(
    "riscv-force-machine-combiner-strategy", cl::Hidden,
    cl::desc("Force machine combiner to use a specific strategy for machine "
             "trace metrics evaluation."),
    cl::init(MachineTraceStrategy::TS_NumStrategies),
    cl::values(clEnumValN(MachineTraceStrategy::TS_Local, "local",
                          "Local strategy."),
               clEnumValN(MachineTraceStrategy::TS_MinInstrCount, "min-instr",
                          "MinInstrCount strategy.")));

namespace llvm::RISCVVPseudosTable {

using namespace RISCV;

#define GET_RISCVVPseudosTable_IMPL
#include "RISCVGenSearchableTables.inc"

} // namespace llvm::RISCVVPseudosTable

namespace llvm::RISCV {

#define GET_RISCVMaskedPseudosTable_IMPL
#include "RISCVGenSearchableTables.inc"

} // end namespace llvm::RISCV

RISCVInstrInfo::RISCVInstrInfo(RISCVSubtarget &STI)
    : RISCVGenInstrInfo(RISCV::ADJCALLSTACKDOWN, RISCV::ADJCALLSTACKUP),
      STI(STI) {}

MCInst RISCVInstrInfo::getNop() const {
  if (STI.hasStdExtCOrZca())
    return MCInstBuilder(RISCV::C_NOP);
  return MCInstBuilder(RISCV::ADDI)
      .addReg(RISCV::X0)
      .addReg(RISCV::X0)
      .addImm(0);
}

Register RISCVInstrInfo::isLoadFromStackSlot(const MachineInstr &MI,
                                             int &FrameIndex) const {
  unsigned Dummy;
  return isLoadFromStackSlot(MI, FrameIndex, Dummy);
}

Register RISCVInstrInfo::isLoadFromStackSlot(const MachineInstr &MI,
                                             int &FrameIndex,
                                             unsigned &MemBytes) const {
  switch (MI.getOpcode()) {
  default:
    return 0;
  case RISCV::LB:
  case RISCV::LBU:
    MemBytes = 1;
    break;
  case RISCV::LH:
  case RISCV::LHU:
  case RISCV::FLH:
    MemBytes = 2;
    break;
  case RISCV::LW:
  case RISCV::FLW:
  case RISCV::LWU:
    MemBytes = 4;
    break;
  case RISCV::LD:
  case RISCV::FLD:
    MemBytes = 8;
    break;
  }

  if (MI.getOperand(1).isFI() && MI.getOperand(2).isImm() &&
      MI.getOperand(2).getImm() == 0) {
    FrameIndex = MI.getOperand(1).getIndex();
    return MI.getOperand(0).getReg();
  }

  return 0;
}

Register RISCVInstrInfo::isStoreToStackSlot(const MachineInstr &MI,
                                            int &FrameIndex) const {
  unsigned Dummy;
  return isStoreToStackSlot(MI, FrameIndex, Dummy);
}

Register RISCVInstrInfo::isStoreToStackSlot(const MachineInstr &MI,
                                            int &FrameIndex,
                                            unsigned &MemBytes) const {
  switch (MI.getOpcode()) {
  default:
    return 0;
  case RISCV::SB:
    MemBytes = 1;
    break;
  case RISCV::SH:
  case RISCV::FSH:
    MemBytes = 2;
    break;
  case RISCV::SW:
  case RISCV::FSW:
    MemBytes = 4;
    break;
  case RISCV::SD:
  case RISCV::FSD:
    MemBytes = 8;
    break;
  }

  if (MI.getOperand(1).isFI() && MI.getOperand(2).isImm() &&
      MI.getOperand(2).getImm() == 0) {
    FrameIndex = MI.getOperand(1).getIndex();
    return MI.getOperand(0).getReg();
  }

  return 0;
}

bool RISCVInstrInfo::isReallyTriviallyReMaterializable(
    const MachineInstr &MI) const {
  if (RISCV::getRVVMCOpcode(MI.getOpcode()) == RISCV::VID_V &&
      MI.getOperand(1).isUndef() &&
      /* After RISCVInsertVSETVLI most pseudos will have implicit uses on vl and
         vtype.  Make sure we only rematerialize before RISCVInsertVSETVLI
         i.e. -riscv-vsetvl-after-rvv-regalloc=true */
      !MI.hasRegisterImplicitUseOperand(RISCV::VTYPE))
    return true;
  return TargetInstrInfo::isReallyTriviallyReMaterializable(MI);
}

static bool forwardCopyWillClobberTuple(unsigned DstReg, unsigned SrcReg,
                                        unsigned NumRegs) {
  return DstReg > SrcReg && (DstReg - SrcReg) < NumRegs;
}

static bool isConvertibleToVMV_V_V(const RISCVSubtarget &STI,
                                   const MachineBasicBlock &MBB,
                                   MachineBasicBlock::const_iterator MBBI,
                                   MachineBasicBlock::const_iterator &DefMBBI,
                                   RISCVII::VLMUL LMul) {
  if (PreferWholeRegisterMove)
    return false;

  assert(MBBI->getOpcode() == TargetOpcode::COPY &&
         "Unexpected COPY instruction.");
  Register SrcReg = MBBI->getOperand(1).getReg();
  const TargetRegisterInfo *TRI = STI.getRegisterInfo();

  bool FoundDef = false;
  bool FirstVSetVLI = false;
  unsigned FirstSEW = 0;
  while (MBBI != MBB.begin()) {
    --MBBI;
    if (MBBI->isMetaInstruction())
      continue;

    if (MBBI->getOpcode() == RISCV::PseudoVSETVLI ||
        MBBI->getOpcode() == RISCV::PseudoVSETVLIX0 ||
        MBBI->getOpcode() == RISCV::PseudoVSETIVLI) {
      // There is a vsetvli between COPY and source define instruction.
      // vy = def_vop ...  (producing instruction)
      // ...
      // vsetvli
      // ...
      // vx = COPY vy
      if (!FoundDef) {
        if (!FirstVSetVLI) {
          FirstVSetVLI = true;
          unsigned FirstVType = MBBI->getOperand(2).getImm();
          RISCVII::VLMUL FirstLMul = RISCVVType::getVLMUL(FirstVType);
          FirstSEW = RISCVVType::getSEW(FirstVType);
          // The first encountered vsetvli must have the same lmul as the
          // register class of COPY.
          if (FirstLMul != LMul)
            return false;
        }
        // Only permit `vsetvli x0, x0, vtype` between COPY and the source
        // define instruction.
        if (MBBI->getOperand(0).getReg() != RISCV::X0)
          return false;
        if (MBBI->getOperand(1).isImm())
          return false;
        if (MBBI->getOperand(1).getReg() != RISCV::X0)
          return false;
        continue;
      }

      // MBBI is the first vsetvli before the producing instruction.
      unsigned VType = MBBI->getOperand(2).getImm();
      // If there is a vsetvli between COPY and the producing instruction.
      if (FirstVSetVLI) {
        // If SEW is different, return false.
        if (RISCVVType::getSEW(VType) != FirstSEW)
          return false;
      }

      // If the vsetvli is tail undisturbed, keep the whole register move.
      if (!RISCVVType::isTailAgnostic(VType))
        return false;

      // The checking is conservative. We only have register classes for
      // LMUL = 1/2/4/8. We should be able to convert vmv1r.v to vmv.v.v
      // for fractional LMUL operations. However, we could not use the vsetvli
      // lmul for widening operations. The result of widening operation is
      // 2 x LMUL.
      return LMul == RISCVVType::getVLMUL(VType);
    } else if (MBBI->isInlineAsm() || MBBI->isCall()) {
      return false;
    } else if (MBBI->getNumDefs()) {
      // Check all the instructions which will change VL.
      // For example, vleff has implicit def VL.
      if (MBBI->modifiesRegister(RISCV::VL, /*TRI=*/nullptr))
        return false;

      // Only converting whole register copies to vmv.v.v when the defining
      // value appears in the explicit operands.
      for (const MachineOperand &MO : MBBI->explicit_operands()) {
        if (!MO.isReg() || !MO.isDef())
          continue;
        if (!FoundDef && TRI->regsOverlap(MO.getReg(), SrcReg)) {
          // We only permit the source of COPY has the same LMUL as the defined
          // operand.
          // There are cases we need to keep the whole register copy if the LMUL
          // is different.
          // For example,
          // $x0 = PseudoVSETIVLI 4, 73   // vsetivli zero, 4, e16,m2,ta,m
          // $v28m4 = PseudoVWADD_VV_M2 $v26m2, $v8m2
          // # The COPY may be created by vlmul_trunc intrinsic.
          // $v26m2 = COPY renamable $v28m2, implicit killed $v28m4
          //
          // After widening, the valid value will be 4 x e32 elements. If we
          // convert the COPY to vmv.v.v, it will only copy 4 x e16 elements.
          // FIXME: The COPY of subregister of Zvlsseg register will not be able
          // to convert to vmv.v.[v|i] under the constraint.
          if (MO.getReg() != SrcReg)
            return false;

          // In widening reduction instructions with LMUL_1 input vector case,
          // only checking the LMUL is insufficient due to reduction result is
          // always LMUL_1.
          // For example,
          // $x11 = PseudoVSETIVLI 1, 64 // vsetivli a1, 1, e8, m1, ta, mu
          // $v8m1 = PseudoVWREDSUM_VS_M1 $v26, $v27
          // $v26 = COPY killed renamable $v8
          // After widening, The valid value will be 1 x e16 elements. If we
          // convert the COPY to vmv.v.v, it will only copy 1 x e8 elements.
          uint64_t TSFlags = MBBI->getDesc().TSFlags;
          if (RISCVII::isRVVWideningReduction(TSFlags))
            return false;

          // If the producing instruction does not depend on vsetvli, do not
          // convert COPY to vmv.v.v. For example, VL1R_V or PseudoVRELOAD.
          if (!RISCVII::hasSEWOp(TSFlags) || !RISCVII::hasVLOp(TSFlags))
            return false;

          // Found the definition.
          FoundDef = true;
          DefMBBI = MBBI;
          break;
        }
      }
    }
  }

  return false;
}

void RISCVInstrInfo::copyPhysRegVector(
    MachineBasicBlock &MBB, MachineBasicBlock::iterator MBBI,
    const DebugLoc &DL, MCRegister DstReg, MCRegister SrcReg, bool KillSrc,
    const TargetRegisterClass *RegClass) const {
  const TargetRegisterInfo *TRI = STI.getRegisterInfo();
  RISCVII::VLMUL LMul = RISCVRI::getLMul(RegClass->TSFlags);
  unsigned NF = RISCVRI::getNF(RegClass->TSFlags);

  uint16_t SrcEncoding = TRI->getEncodingValue(SrcReg);
  uint16_t DstEncoding = TRI->getEncodingValue(DstReg);
  auto [LMulVal, Fractional] = RISCVVType::decodeVLMUL(LMul);
  assert(!Fractional && "It is impossible be fractional lmul here.");
  unsigned NumRegs = NF * LMulVal;
  bool ReversedCopy =
      forwardCopyWillClobberTuple(DstEncoding, SrcEncoding, NumRegs);
  if (ReversedCopy) {
    // If the src and dest overlap when copying a tuple, we need to copy the
    // registers in reverse.
    SrcEncoding += NumRegs - 1;
    DstEncoding += NumRegs - 1;
  }

  unsigned I = 0;
  auto GetCopyInfo = [&](uint16_t SrcEncoding, uint16_t DstEncoding)
      -> std::tuple<RISCVII::VLMUL, const TargetRegisterClass &, unsigned,
                    unsigned, unsigned> {
    if (ReversedCopy) {
      // For reversed copying, if there are enough aligned registers(8/4/2), we
      // can do a larger copy(LMUL8/4/2).
      // Besides, we have already known that DstEncoding is larger than
      // SrcEncoding in forwardCopyWillClobberTuple, so the difference between
      // DstEncoding and SrcEncoding should be >= LMUL value we try to use to
      // avoid clobbering.
      uint16_t Diff = DstEncoding - SrcEncoding;
      if (I + 8 <= NumRegs && Diff >= 8 && SrcEncoding % 8 == 7 &&
          DstEncoding % 8 == 7)
        return {RISCVII::LMUL_8, RISCV::VRM8RegClass, RISCV::VMV8R_V,
                RISCV::PseudoVMV_V_V_M8, RISCV::PseudoVMV_V_I_M8};
      if (I + 4 <= NumRegs && Diff >= 4 && SrcEncoding % 4 == 3 &&
          DstEncoding % 4 == 3)
        return {RISCVII::LMUL_4, RISCV::VRM4RegClass, RISCV::VMV4R_V,
                RISCV::PseudoVMV_V_V_M4, RISCV::PseudoVMV_V_I_M4};
      if (I + 2 <= NumRegs && Diff >= 2 && SrcEncoding % 2 == 1 &&
          DstEncoding % 2 == 1)
        return {RISCVII::LMUL_2, RISCV::VRM2RegClass, RISCV::VMV2R_V,
                RISCV::PseudoVMV_V_V_M2, RISCV::PseudoVMV_V_I_M2};
      // Or we should do LMUL1 copying.
      return {RISCVII::LMUL_1, RISCV::VRRegClass, RISCV::VMV1R_V,
              RISCV::PseudoVMV_V_V_M1, RISCV::PseudoVMV_V_I_M1};
    }

    // For forward copying, if source register encoding and destination register
    // encoding are aligned to 8/4/2, we can do a LMUL8/4/2 copying.
    if (I + 8 <= NumRegs && SrcEncoding % 8 == 0 && DstEncoding % 8 == 0)
      return {RISCVII::LMUL_8, RISCV::VRM8RegClass, RISCV::VMV8R_V,
              RISCV::PseudoVMV_V_V_M8, RISCV::PseudoVMV_V_I_M8};
    if (I + 4 <= NumRegs && SrcEncoding % 4 == 0 && DstEncoding % 4 == 0)
      return {RISCVII::LMUL_4, RISCV::VRM4RegClass, RISCV::VMV4R_V,
              RISCV::PseudoVMV_V_V_M4, RISCV::PseudoVMV_V_I_M4};
    if (I + 2 <= NumRegs && SrcEncoding % 2 == 0 && DstEncoding % 2 == 0)
      return {RISCVII::LMUL_2, RISCV::VRM2RegClass, RISCV::VMV2R_V,
              RISCV::PseudoVMV_V_V_M2, RISCV::PseudoVMV_V_I_M2};
    // Or we should do LMUL1 copying.
    return {RISCVII::LMUL_1, RISCV::VRRegClass, RISCV::VMV1R_V,
            RISCV::PseudoVMV_V_V_M1, RISCV::PseudoVMV_V_I_M1};
  };
  auto FindRegWithEncoding = [TRI](const TargetRegisterClass &RegClass,
                                   uint16_t Encoding) {
    MCRegister Reg = RISCV::V0 + Encoding;
    if (&RegClass == &RISCV::VRRegClass)
      return Reg;
    return TRI->getMatchingSuperReg(Reg, RISCV::sub_vrm1_0, &RegClass);
  };
  while (I != NumRegs) {
    // For non-segment copying, we only do this once as the registers are always
    // aligned.
    // For segment copying, we may do this several times. If the registers are
    // aligned to larger LMUL, we can eliminate some copyings.
    auto [LMulCopied, RegClass, Opc, VVOpc, VIOpc] =
        GetCopyInfo(SrcEncoding, DstEncoding);
    auto [NumCopied, _] = RISCVVType::decodeVLMUL(LMulCopied);

    MachineBasicBlock::const_iterator DefMBBI;
    if (LMul == LMulCopied &&
        isConvertibleToVMV_V_V(STI, MBB, MBBI, DefMBBI, LMul)) {
      Opc = VVOpc;
      if (DefMBBI->getOpcode() == VIOpc)
        Opc = VIOpc;
    }

    // Emit actual copying.
    // For reversed copying, the encoding should be decreased.
    MCRegister ActualSrcReg = FindRegWithEncoding(
        RegClass, ReversedCopy ? (SrcEncoding - NumCopied + 1) : SrcEncoding);
    MCRegister ActualDstReg = FindRegWithEncoding(
        RegClass, ReversedCopy ? (DstEncoding - NumCopied + 1) : DstEncoding);

    auto MIB = BuildMI(MBB, MBBI, DL, get(Opc), ActualDstReg);
    bool UseVMV_V_I = RISCV::getRVVMCOpcode(Opc) == RISCV::VMV_V_I;
    bool UseVMV = UseVMV_V_I || RISCV::getRVVMCOpcode(Opc) == RISCV::VMV_V_V;
    if (UseVMV)
      MIB.addReg(ActualDstReg, RegState::Undef);
    if (UseVMV_V_I)
      MIB = MIB.add(DefMBBI->getOperand(2));
    else
      MIB = MIB.addReg(ActualSrcReg, getKillRegState(KillSrc));
    if (UseVMV) {
      const MCInstrDesc &Desc = DefMBBI->getDesc();
      MIB.add(DefMBBI->getOperand(RISCVII::getVLOpNum(Desc)));  // AVL
      MIB.add(DefMBBI->getOperand(RISCVII::getSEWOpNum(Desc))); // SEW
      MIB.addImm(0);                                            // tu, mu
      MIB.addReg(RISCV::VL, RegState::Implicit);
      MIB.addReg(RISCV::VTYPE, RegState::Implicit);
    }

    // If we are copying reversely, we should decrease the encoding.
    SrcEncoding += (ReversedCopy ? -NumCopied : NumCopied);
    DstEncoding += (ReversedCopy ? -NumCopied : NumCopied);
    I += NumCopied;
  }
}

void RISCVInstrInfo::copyPhysReg(MachineBasicBlock &MBB,
                                 MachineBasicBlock::iterator MBBI,
                                 const DebugLoc &DL, MCRegister DstReg,
                                 MCRegister SrcReg, bool KillSrc) const {
  const TargetRegisterInfo *TRI = STI.getRegisterInfo();

  if (RISCV::GPRRegClass.contains(DstReg, SrcReg)) {
    BuildMI(MBB, MBBI, DL, get(RISCV::ADDI), DstReg)
        .addReg(SrcReg, getKillRegState(KillSrc))
        .addImm(0);
    return;
  }

  if (RISCV::GPRPairRegClass.contains(DstReg, SrcReg)) {
    // Emit an ADDI for both parts of GPRPair.
    BuildMI(MBB, MBBI, DL, get(RISCV::ADDI),
            TRI->getSubReg(DstReg, RISCV::sub_gpr_even))
        .addReg(TRI->getSubReg(SrcReg, RISCV::sub_gpr_even),
                getKillRegState(KillSrc))
        .addImm(0);
    BuildMI(MBB, MBBI, DL, get(RISCV::ADDI),
            TRI->getSubReg(DstReg, RISCV::sub_gpr_odd))
        .addReg(TRI->getSubReg(SrcReg, RISCV::sub_gpr_odd),
                getKillRegState(KillSrc))
        .addImm(0);
    return;
  }

  // Handle copy from csr
  if (RISCV::VCSRRegClass.contains(SrcReg) &&
      RISCV::GPRRegClass.contains(DstReg)) {
    BuildMI(MBB, MBBI, DL, get(RISCV::CSRRS), DstReg)
        .addImm(RISCVSysReg::lookupSysRegByName(TRI->getName(SrcReg))->Encoding)
        .addReg(RISCV::X0);
    return;
  }

  if (RISCV::FPR16RegClass.contains(DstReg, SrcReg)) {
    unsigned Opc;
    if (STI.hasStdExtZfh()) {
      Opc = RISCV::FSGNJ_H;
    } else {
      assert(STI.hasStdExtF() &&
             (STI.hasStdExtZfhmin() || STI.hasStdExtZfbfmin()) &&
             "Unexpected extensions");
      // Zfhmin/Zfbfmin doesn't have FSGNJ_H, replace FSGNJ_H with FSGNJ_S.
      DstReg = TRI->getMatchingSuperReg(DstReg, RISCV::sub_16,
                                        &RISCV::FPR32RegClass);
      SrcReg = TRI->getMatchingSuperReg(SrcReg, RISCV::sub_16,
                                        &RISCV::FPR32RegClass);
      Opc = RISCV::FSGNJ_S;
    }
    BuildMI(MBB, MBBI, DL, get(Opc), DstReg)
        .addReg(SrcReg, getKillRegState(KillSrc))
        .addReg(SrcReg, getKillRegState(KillSrc));
    return;
  }

  if (RISCV::FPR32RegClass.contains(DstReg, SrcReg)) {
    BuildMI(MBB, MBBI, DL, get(RISCV::FSGNJ_S), DstReg)
        .addReg(SrcReg, getKillRegState(KillSrc))
        .addReg(SrcReg, getKillRegState(KillSrc));
    return;
  }

  if (RISCV::FPR64RegClass.contains(DstReg, SrcReg)) {
    BuildMI(MBB, MBBI, DL, get(RISCV::FSGNJ_D), DstReg)
        .addReg(SrcReg, getKillRegState(KillSrc))
        .addReg(SrcReg, getKillRegState(KillSrc));
    return;
  }

  if (RISCV::FPR32RegClass.contains(DstReg) &&
      RISCV::GPRRegClass.contains(SrcReg)) {
    BuildMI(MBB, MBBI, DL, get(RISCV::FMV_W_X), DstReg)
        .addReg(SrcReg, getKillRegState(KillSrc));
    return;
  }

  if (RISCV::GPRRegClass.contains(DstReg) &&
      RISCV::FPR32RegClass.contains(SrcReg)) {
    BuildMI(MBB, MBBI, DL, get(RISCV::FMV_X_W), DstReg)
        .addReg(SrcReg, getKillRegState(KillSrc));
    return;
  }

  if (RISCV::FPR64RegClass.contains(DstReg) &&
      RISCV::GPRRegClass.contains(SrcReg)) {
    assert(STI.getXLen() == 64 && "Unexpected GPR size");
    BuildMI(MBB, MBBI, DL, get(RISCV::FMV_D_X), DstReg)
        .addReg(SrcReg, getKillRegState(KillSrc));
    return;
  }

  if (RISCV::GPRRegClass.contains(DstReg) &&
      RISCV::FPR64RegClass.contains(SrcReg)) {
    assert(STI.getXLen() == 64 && "Unexpected GPR size");
    BuildMI(MBB, MBBI, DL, get(RISCV::FMV_X_D), DstReg)
        .addReg(SrcReg, getKillRegState(KillSrc));
    return;
  }

  // VR->VR copies.
  static const TargetRegisterClass *RVVRegClasses[] = {
      &RISCV::VRRegClass,     &RISCV::VRM2RegClass,   &RISCV::VRM4RegClass,
      &RISCV::VRM8RegClass,   &RISCV::VRN2M1RegClass, &RISCV::VRN2M2RegClass,
      &RISCV::VRN2M4RegClass, &RISCV::VRN3M1RegClass, &RISCV::VRN3M2RegClass,
      &RISCV::VRN4M1RegClass, &RISCV::VRN4M2RegClass, &RISCV::VRN5M1RegClass,
      &RISCV::VRN6M1RegClass, &RISCV::VRN7M1RegClass, &RISCV::VRN8M1RegClass};
  for (const auto &RegClass : RVVRegClasses) {
    if (RegClass->contains(DstReg, SrcReg)) {
      copyPhysRegVector(MBB, MBBI, DL, DstReg, SrcReg, KillSrc, RegClass);
      return;
    }
  }

  llvm_unreachable("Impossible reg-to-reg copy");
}

void RISCVInstrInfo::storeRegToStackSlot(MachineBasicBlock &MBB,
                                         MachineBasicBlock::iterator I,
                                         Register SrcReg, bool IsKill, int FI,
                                         const TargetRegisterClass *RC,
                                         const TargetRegisterInfo *TRI,
                                         Register VReg) const {
  MachineFunction *MF = MBB.getParent();
  MachineFrameInfo &MFI = MF->getFrameInfo();

  unsigned Opcode;
  bool IsScalableVector = true;
  if (RISCV::GPRRegClass.hasSubClassEq(RC)) {
    Opcode = TRI->getRegSizeInBits(RISCV::GPRRegClass) == 32 ?
             RISCV::SW : RISCV::SD;
    IsScalableVector = false;
  } else if (RISCV::GPRPairRegClass.hasSubClassEq(RC)) {
    Opcode = RISCV::PseudoRV32ZdinxSD;
    IsScalableVector = false;
  } else if (RISCV::FPR16RegClass.hasSubClassEq(RC)) {
    Opcode = RISCV::FSH;
    IsScalableVector = false;
  } else if (RISCV::FPR32RegClass.hasSubClassEq(RC)) {
    Opcode = RISCV::FSW;
    IsScalableVector = false;
  } else if (RISCV::FPR64RegClass.hasSubClassEq(RC)) {
    Opcode = RISCV::FSD;
    IsScalableVector = false;
  } else if (RISCV::VRRegClass.hasSubClassEq(RC)) {
    Opcode = RISCV::VS1R_V;
  } else if (RISCV::VRM2RegClass.hasSubClassEq(RC)) {
    Opcode = RISCV::VS2R_V;
  } else if (RISCV::VRM4RegClass.hasSubClassEq(RC)) {
    Opcode = RISCV::VS4R_V;
  } else if (RISCV::VRM8RegClass.hasSubClassEq(RC)) {
    Opcode = RISCV::VS8R_V;
  } else if (RISCV::VRN2M1RegClass.hasSubClassEq(RC))
    Opcode = RISCV::PseudoVSPILL2_M1;
  else if (RISCV::VRN2M2RegClass.hasSubClassEq(RC))
    Opcode = RISCV::PseudoVSPILL2_M2;
  else if (RISCV::VRN2M4RegClass.hasSubClassEq(RC))
    Opcode = RISCV::PseudoVSPILL2_M4;
  else if (RISCV::VRN3M1RegClass.hasSubClassEq(RC))
    Opcode = RISCV::PseudoVSPILL3_M1;
  else if (RISCV::VRN3M2RegClass.hasSubClassEq(RC))
    Opcode = RISCV::PseudoVSPILL3_M2;
  else if (RISCV::VRN4M1RegClass.hasSubClassEq(RC))
    Opcode = RISCV::PseudoVSPILL4_M1;
  else if (RISCV::VRN4M2RegClass.hasSubClassEq(RC))
    Opcode = RISCV::PseudoVSPILL4_M2;
  else if (RISCV::VRN5M1RegClass.hasSubClassEq(RC))
    Opcode = RISCV::PseudoVSPILL5_M1;
  else if (RISCV::VRN6M1RegClass.hasSubClassEq(RC))
    Opcode = RISCV::PseudoVSPILL6_M1;
  else if (RISCV::VRN7M1RegClass.hasSubClassEq(RC))
    Opcode = RISCV::PseudoVSPILL7_M1;
  else if (RISCV::VRN8M1RegClass.hasSubClassEq(RC))
    Opcode = RISCV::PseudoVSPILL8_M1;
  else
    llvm_unreachable("Can't store this register to stack slot");

  if (IsScalableVector) {
    MachineMemOperand *MMO = MF->getMachineMemOperand(
        MachinePointerInfo::getFixedStack(*MF, FI), MachineMemOperand::MOStore,
        LocationSize::beforeOrAfterPointer(), MFI.getObjectAlign(FI));

    MFI.setStackID(FI, TargetStackID::ScalableVector);
    BuildMI(MBB, I, DebugLoc(), get(Opcode))
        .addReg(SrcReg, getKillRegState(IsKill))
        .addFrameIndex(FI)
        .addMemOperand(MMO);
  } else {
    MachineMemOperand *MMO = MF->getMachineMemOperand(
        MachinePointerInfo::getFixedStack(*MF, FI), MachineMemOperand::MOStore,
        MFI.getObjectSize(FI), MFI.getObjectAlign(FI));

    BuildMI(MBB, I, DebugLoc(), get(Opcode))
        .addReg(SrcReg, getKillRegState(IsKill))
        .addFrameIndex(FI)
        .addImm(0)
        .addMemOperand(MMO);
  }
}

void RISCVInstrInfo::loadRegFromStackSlot(MachineBasicBlock &MBB,
                                          MachineBasicBlock::iterator I,
                                          Register DstReg, int FI,
                                          const TargetRegisterClass *RC,
                                          const TargetRegisterInfo *TRI,
                                          Register VReg) const {
  MachineFunction *MF = MBB.getParent();
  MachineFrameInfo &MFI = MF->getFrameInfo();

  unsigned Opcode;
  bool IsScalableVector = true;
  if (RISCV::GPRRegClass.hasSubClassEq(RC)) {
    Opcode = TRI->getRegSizeInBits(RISCV::GPRRegClass) == 32 ?
             RISCV::LW : RISCV::LD;
    IsScalableVector = false;
  } else if (RISCV::GPRPairRegClass.hasSubClassEq(RC)) {
    Opcode = RISCV::PseudoRV32ZdinxLD;
    IsScalableVector = false;
  } else if (RISCV::FPR16RegClass.hasSubClassEq(RC)) {
    Opcode = RISCV::FLH;
    IsScalableVector = false;
  } else if (RISCV::FPR32RegClass.hasSubClassEq(RC)) {
    Opcode = RISCV::FLW;
    IsScalableVector = false;
  } else if (RISCV::FPR64RegClass.hasSubClassEq(RC)) {
    Opcode = RISCV::FLD;
    IsScalableVector = false;
  } else if (RISCV::VRRegClass.hasSubClassEq(RC)) {
    Opcode = RISCV::VL1RE8_V;
  } else if (RISCV::VRM2RegClass.hasSubClassEq(RC)) {
    Opcode = RISCV::VL2RE8_V;
  } else if (RISCV::VRM4RegClass.hasSubClassEq(RC)) {
    Opcode = RISCV::VL4RE8_V;
  } else if (RISCV::VRM8RegClass.hasSubClassEq(RC)) {
    Opcode = RISCV::VL8RE8_V;
  } else if (RISCV::VRN2M1RegClass.hasSubClassEq(RC))
    Opcode = RISCV::PseudoVRELOAD2_M1;
  else if (RISCV::VRN2M2RegClass.hasSubClassEq(RC))
    Opcode = RISCV::PseudoVRELOAD2_M2;
  else if (RISCV::VRN2M4RegClass.hasSubClassEq(RC))
    Opcode = RISCV::PseudoVRELOAD2_M4;
  else if (RISCV::VRN3M1RegClass.hasSubClassEq(RC))
    Opcode = RISCV::PseudoVRELOAD3_M1;
  else if (RISCV::VRN3M2RegClass.hasSubClassEq(RC))
    Opcode = RISCV::PseudoVRELOAD3_M2;
  else if (RISCV::VRN4M1RegClass.hasSubClassEq(RC))
    Opcode = RISCV::PseudoVRELOAD4_M1;
  else if (RISCV::VRN4M2RegClass.hasSubClassEq(RC))
    Opcode = RISCV::PseudoVRELOAD4_M2;
  else if (RISCV::VRN5M1RegClass.hasSubClassEq(RC))
    Opcode = RISCV::PseudoVRELOAD5_M1;
  else if (RISCV::VRN6M1RegClass.hasSubClassEq(RC))
    Opcode = RISCV::PseudoVRELOAD6_M1;
  else if (RISCV::VRN7M1RegClass.hasSubClassEq(RC))
    Opcode = RISCV::PseudoVRELOAD7_M1;
  else if (RISCV::VRN8M1RegClass.hasSubClassEq(RC))
    Opcode = RISCV::PseudoVRELOAD8_M1;
  else
    llvm_unreachable("Can't load this register from stack slot");

  if (IsScalableVector) {
    MachineMemOperand *MMO = MF->getMachineMemOperand(
        MachinePointerInfo::getFixedStack(*MF, FI), MachineMemOperand::MOLoad,
        LocationSize::beforeOrAfterPointer(), MFI.getObjectAlign(FI));

    MFI.setStackID(FI, TargetStackID::ScalableVector);
    BuildMI(MBB, I, DebugLoc(), get(Opcode), DstReg)
        .addFrameIndex(FI)
        .addMemOperand(MMO);
  } else {
    MachineMemOperand *MMO = MF->getMachineMemOperand(
        MachinePointerInfo::getFixedStack(*MF, FI), MachineMemOperand::MOLoad,
        MFI.getObjectSize(FI), MFI.getObjectAlign(FI));

    BuildMI(MBB, I, DebugLoc(), get(Opcode), DstReg)
        .addFrameIndex(FI)
        .addImm(0)
        .addMemOperand(MMO);
  }
}

MachineInstr *RISCVInstrInfo::foldMemoryOperandImpl(
    MachineFunction &MF, MachineInstr &MI, ArrayRef<unsigned> Ops,
    MachineBasicBlock::iterator InsertPt, int FrameIndex, LiveIntervals *LIS,
    VirtRegMap *VRM) const {
  const MachineFrameInfo &MFI = MF.getFrameInfo();

  // The below optimizations narrow the load so they are only valid for little
  // endian.
  // TODO: Support big endian by adding an offset into the frame object?
  if (MF.getDataLayout().isBigEndian())
    return nullptr;

  // Fold load from stack followed by sext.b/sext.h/sext.w/zext.b/zext.h/zext.w.
  if (Ops.size() != 1 || Ops[0] != 1)
   return nullptr;

  unsigned LoadOpc;
  switch (MI.getOpcode()) {
  default:
    if (RISCV::isSEXT_W(MI)) {
      LoadOpc = RISCV::LW;
      break;
    }
    if (RISCV::isZEXT_W(MI)) {
      LoadOpc = RISCV::LWU;
      break;
    }
    if (RISCV::isZEXT_B(MI)) {
      LoadOpc = RISCV::LBU;
      break;
    }
    return nullptr;
  case RISCV::SEXT_H:
    LoadOpc = RISCV::LH;
    break;
  case RISCV::SEXT_B:
    LoadOpc = RISCV::LB;
    break;
  case RISCV::ZEXT_H_RV32:
  case RISCV::ZEXT_H_RV64:
    LoadOpc = RISCV::LHU;
    break;
  }

  MachineMemOperand *MMO = MF.getMachineMemOperand(
      MachinePointerInfo::getFixedStack(MF, FrameIndex),
      MachineMemOperand::MOLoad, MFI.getObjectSize(FrameIndex),
      MFI.getObjectAlign(FrameIndex));

  Register DstReg = MI.getOperand(0).getReg();
  return BuildMI(*MI.getParent(), InsertPt, MI.getDebugLoc(), get(LoadOpc),
                 DstReg)
      .addFrameIndex(FrameIndex)
      .addImm(0)
      .addMemOperand(MMO);
}

void RISCVInstrInfo::movImm(MachineBasicBlock &MBB,
                            MachineBasicBlock::iterator MBBI,
                            const DebugLoc &DL, Register DstReg, uint64_t Val,
                            MachineInstr::MIFlag Flag, bool DstRenamable,
                            bool DstIsDead) const {
  Register SrcReg = RISCV::X0;

  // For RV32, allow a sign or unsigned 32 bit value.
  if (!STI.is64Bit() && !isInt<32>(Val)) {
    // If have a uimm32 it will still fit in a register so we can allow it.
    if (!isUInt<32>(Val))
      report_fatal_error("Should only materialize 32-bit constants for RV32");

    // Sign extend for generateInstSeq.
    Val = SignExtend64<32>(Val);
  }

  RISCVMatInt::InstSeq Seq = RISCVMatInt::generateInstSeq(Val, STI);
  assert(!Seq.empty());

  bool SrcRenamable = false;
  unsigned Num = 0;

  for (const RISCVMatInt::Inst &Inst : Seq) {
    bool LastItem = ++Num == Seq.size();
    unsigned DstRegState = getDeadRegState(DstIsDead && LastItem) |
                           getRenamableRegState(DstRenamable);
    unsigned SrcRegState = getKillRegState(SrcReg != RISCV::X0) |
                           getRenamableRegState(SrcRenamable);
    switch (Inst.getOpndKind()) {
    case RISCVMatInt::Imm:
      BuildMI(MBB, MBBI, DL, get(Inst.getOpcode()))
          .addReg(DstReg, RegState::Define | DstRegState)
          .addImm(Inst.getImm())
          .setMIFlag(Flag);
      break;
    case RISCVMatInt::RegX0:
      BuildMI(MBB, MBBI, DL, get(Inst.getOpcode()))
          .addReg(DstReg, RegState::Define | DstRegState)
          .addReg(SrcReg, SrcRegState)
          .addReg(RISCV::X0)
          .setMIFlag(Flag);
      break;
    case RISCVMatInt::RegReg:
      BuildMI(MBB, MBBI, DL, get(Inst.getOpcode()))
          .addReg(DstReg, RegState::Define | DstRegState)
          .addReg(SrcReg, SrcRegState)
          .addReg(SrcReg, SrcRegState)
          .setMIFlag(Flag);
      break;
    case RISCVMatInt::RegImm:
      BuildMI(MBB, MBBI, DL, get(Inst.getOpcode()))
          .addReg(DstReg, RegState::Define | DstRegState)
          .addReg(SrcReg, SrcRegState)
          .addImm(Inst.getImm())
          .setMIFlag(Flag);
      break;
    }

    // Only the first instruction has X0 as its source.
    SrcReg = DstReg;
    SrcRenamable = DstRenamable;
  }
}

static RISCVCC::CondCode getCondFromBranchOpc(unsigned Opc) {
  switch (Opc) {
  default:
    return RISCVCC::COND_INVALID;
  case RISCV::CV_BEQIMM:
    return RISCVCC::COND_EQ;
  case RISCV::CV_BNEIMM:
    return RISCVCC::COND_NE;
  case RISCV::BEQ:
  case RISCV::C_BEQZ:
    return RISCVCC::COND_EQ;
  case RISCV::BNE:
  case RISCV::C_BNEZ:
    return RISCVCC::COND_NE;
  case RISCV::BLT:
    return RISCVCC::COND_LT;
  case RISCV::BGE:
    return RISCVCC::COND_GE;
  case RISCV::BLTU:
    return RISCVCC::COND_LTU;
  case RISCV::BGEU:
    return RISCVCC::COND_GEU;
  }
}

static bool isCompressedBranch(unsigned Opcode) {
  return Opcode == RISCV::C_BEQZ || Opcode == RISCV::C_BNEZ;
}

// The contents of values added to Cond are not examined outside of
// RISCVInstrInfo, giving us flexibility in what to push to it. For RISCV, we
// push BranchOpcode, Reg1 and Reg2 if branch is not compressed.
static void parseCondBranch(MachineInstr &LastInst, MachineBasicBlock *&Target,
                            SmallVectorImpl<MachineOperand> &Cond) {
  // Block ends with fall-through condbranch.
  assert(LastInst.getDesc().isConditionalBranch() &&
         "Unknown conditional branch");
  unsigned Opcode = LastInst.getOpcode();
  unsigned TargetOpNum = LastInst.getNumExplicitOperands() - 1;
  Target = LastInst.getOperand(TargetOpNum).getMBB();
  unsigned CC = getCondFromBranchOpc(Opcode);
  Cond.push_back(MachineOperand::CreateImm(CC));
  Cond.push_back(LastInst.getOperand(0));
  if (!isCompressedBranch(Opcode))
    Cond.push_back(LastInst.getOperand(1));
}

unsigned RISCVCC::getBrCond(RISCVCC::CondCode CC, bool Imm) {
  switch (CC) {
  default:
    llvm_unreachable("Unknown condition code!");
  case RISCVCC::COND_EQ:
    return Imm ? RISCV::CV_BEQIMM : RISCV::BEQ;
  case RISCVCC::COND_NE:
    return Imm ? RISCV::CV_BNEIMM : RISCV::BNE;
  case RISCVCC::COND_LT:
    return RISCV::BLT;
  case RISCVCC::COND_GE:
    return RISCV::BGE;
  case RISCVCC::COND_LTU:
    return RISCV::BLTU;
  case RISCVCC::COND_GEU:
    return RISCV::BGEU;
  }
}

const MCInstrDesc &RISCVInstrInfo::getBrCond(RISCVCC::CondCode CC,
                                             bool Imm) const {
  return get(RISCVCC::getBrCond(CC, Imm));
}

RISCVCC::CondCode RISCVCC::getOppositeBranchCondition(RISCVCC::CondCode CC) {
  switch (CC) {
  default:
    llvm_unreachable("Unrecognized conditional branch");
  case RISCVCC::COND_EQ:
    return RISCVCC::COND_NE;
  case RISCVCC::COND_NE:
    return RISCVCC::COND_EQ;
  case RISCVCC::COND_LT:
    return RISCVCC::COND_GE;
  case RISCVCC::COND_GE:
    return RISCVCC::COND_LT;
  case RISCVCC::COND_LTU:
    return RISCVCC::COND_GEU;
  case RISCVCC::COND_GEU:
    return RISCVCC::COND_LTU;
  }
}

bool RISCVInstrInfo::analyzeBranch(MachineBasicBlock &MBB,
                                   MachineBasicBlock *&TBB,
                                   MachineBasicBlock *&FBB,
                                   SmallVectorImpl<MachineOperand> &Cond,
                                   bool AllowModify) const {
  TBB = FBB = nullptr;
  Cond.clear();

  // If the block has no terminators, it just falls into the block after it.
  MachineBasicBlock::iterator I = MBB.getLastNonDebugInstr();
  if (I == MBB.end() || !isUnpredicatedTerminator(*I))
    return false;

  // Count the number of terminators and find the first unconditional or
  // indirect branch.
  MachineBasicBlock::iterator FirstUncondOrIndirectBr = MBB.end();
  int NumTerminators = 0;
  for (auto J = I.getReverse(); J != MBB.rend() && isUnpredicatedTerminator(*J);
       J++) {
    NumTerminators++;
    if (J->getDesc().isUnconditionalBranch() ||
        J->getDesc().isIndirectBranch()) {
      FirstUncondOrIndirectBr = J.getReverse();
    }
  }

  // If AllowModify is true, we can erase any terminators after
  // FirstUncondOrIndirectBR.
  if (AllowModify && FirstUncondOrIndirectBr != MBB.end()) {
    while (std::next(FirstUncondOrIndirectBr) != MBB.end()) {
      std::next(FirstUncondOrIndirectBr)->eraseFromParent();
      NumTerminators--;
    }
    I = FirstUncondOrIndirectBr;
  }

  // We can't handle blocks that end in an indirect branch.
  if (I->getDesc().isIndirectBranch())
    return true;

  // We can't handle Generic branch opcodes from Global ISel.
  if (I->isPreISelOpcode())
    return true;

  // We can't handle blocks with more than 2 terminators.
  if (NumTerminators > 2)
    return true;

  // Handle a single unconditional branch.
  if (NumTerminators == 1 && I->getDesc().isUnconditionalBranch()) {
    TBB = getBranchDestBlock(*I);
    return false;
  }

  // Handle a single conditional branch.
  if (NumTerminators == 1 && I->getDesc().isConditionalBranch()) {
    parseCondBranch(*I, TBB, Cond);
    return false;
  }

  // Handle a conditional branch followed by an unconditional branch.
  if (NumTerminators == 2 && std::prev(I)->getDesc().isConditionalBranch() &&
      I->getDesc().isUnconditionalBranch()) {
    parseCondBranch(*std::prev(I), TBB, Cond);
    FBB = getBranchDestBlock(*I);
    return false;
  }

  // Otherwise, we can't handle this.
  return true;
}

unsigned RISCVInstrInfo::removeBranch(MachineBasicBlock &MBB,
                                      int *BytesRemoved) const {
  if (BytesRemoved)
    *BytesRemoved = 0;
  MachineBasicBlock::iterator I = MBB.getLastNonDebugInstr();
  if (I == MBB.end())
    return 0;

  if (!I->getDesc().isUnconditionalBranch() &&
      !I->getDesc().isConditionalBranch())
    return 0;

  // Remove the branch.
  if (BytesRemoved)
    *BytesRemoved += getInstSizeInBytes(*I);
  I->eraseFromParent();

  I = MBB.end();

  if (I == MBB.begin())
    return 1;
  --I;
  if (!I->getDesc().isConditionalBranch())
    return 1;

  // Remove the branch.
  if (BytesRemoved)
    *BytesRemoved += getInstSizeInBytes(*I);
  I->eraseFromParent();
  return 2;
}

// Inserts a branch into the end of the specific MachineBasicBlock, returning
// the number of instructions inserted.
unsigned RISCVInstrInfo::insertBranch(
    MachineBasicBlock &MBB, MachineBasicBlock *TBB, MachineBasicBlock *FBB,
    ArrayRef<MachineOperand> Cond, const DebugLoc &DL, int *BytesAdded) const {
  if (BytesAdded)
    *BytesAdded = 0;

  // Shouldn't be a fall through.
  assert(TBB && "insertBranch must not be told to insert a fallthrough");
  assert((Cond.size() == 3 || Cond.size() == 0) &&
         "RISC-V branch conditions have two components!");

  // Unconditional branch.
  if (Cond.empty()) {
    MachineInstr &MI = *BuildMI(&MBB, DL, get(RISCV::PseudoBR)).addMBB(TBB);
    if (BytesAdded)
      *BytesAdded += getInstSizeInBytes(MI);
    return 1;
  }

  // Either a one or two-way conditional branch.
  auto CC = static_cast<RISCVCC::CondCode>(Cond[0].getImm());
  MachineInstr &CondMI = *BuildMI(&MBB, DL, getBrCond(CC, Cond[2].isImm()))
                              .add(Cond[1])
                              .add(Cond[2])
                              .addMBB(TBB);
  if (BytesAdded)
    *BytesAdded += getInstSizeInBytes(CondMI);

  // One-way conditional branch.
  if (!FBB)
    return 1;

  // Two-way conditional branch.
  MachineInstr &MI = *BuildMI(&MBB, DL, get(RISCV::PseudoBR)).addMBB(FBB);
  if (BytesAdded)
    *BytesAdded += getInstSizeInBytes(MI);
  return 2;
}

void RISCVInstrInfo::insertIndirectBranch(MachineBasicBlock &MBB,
                                          MachineBasicBlock &DestBB,
                                          MachineBasicBlock &RestoreBB,
                                          const DebugLoc &DL, int64_t BrOffset,
                                          RegScavenger *RS) const {
  assert(RS && "RegScavenger required for long branching");
  assert(MBB.empty() &&
         "new block should be inserted for expanding unconditional branch");
  assert(MBB.pred_size() == 1);
  assert(RestoreBB.empty() &&
         "restore block should be inserted for restoring clobbered registers");

  MachineFunction *MF = MBB.getParent();
  MachineRegisterInfo &MRI = MF->getRegInfo();
  RISCVMachineFunctionInfo *RVFI = MF->getInfo<RISCVMachineFunctionInfo>();
  const TargetRegisterInfo *TRI = MF->getSubtarget().getRegisterInfo();

  if (!isInt<32>(BrOffset))
    report_fatal_error(
        "Branch offsets outside of the signed 32-bit range not supported");

  // FIXME: A virtual register must be used initially, as the register
  // scavenger won't work with empty blocks (SIInstrInfo::insertIndirectBranch
  // uses the same workaround).
  Register ScratchReg = MRI.createVirtualRegister(&RISCV::GPRJALRRegClass);
  auto II = MBB.end();
  // We may also update the jump target to RestoreBB later.
  MachineInstr &MI = *BuildMI(MBB, II, DL, get(RISCV::PseudoJump))
                          .addReg(ScratchReg, RegState::Define | RegState::Dead)
                          .addMBB(&DestBB, RISCVII::MO_CALL);

  RS->enterBasicBlockEnd(MBB);
  Register TmpGPR =
      RS->scavengeRegisterBackwards(RISCV::GPRRegClass, MI.getIterator(),
                                    /*RestoreAfter=*/false, /*SpAdj=*/0,
                                    /*AllowSpill=*/false);
  if (TmpGPR != RISCV::NoRegister)
    RS->setRegUsed(TmpGPR);
  else {
    // The case when there is no scavenged register needs special handling.

    // Pick s11 because it doesn't make a difference.
    TmpGPR = RISCV::X27;

    int FrameIndex = RVFI->getBranchRelaxationScratchFrameIndex();
    if (FrameIndex == -1)
      report_fatal_error("underestimated function size");

    storeRegToStackSlot(MBB, MI, TmpGPR, /*IsKill=*/true, FrameIndex,
                        &RISCV::GPRRegClass, TRI, Register());
    TRI->eliminateFrameIndex(std::prev(MI.getIterator()),
                             /*SpAdj=*/0, /*FIOperandNum=*/1);

    MI.getOperand(1).setMBB(&RestoreBB);

    loadRegFromStackSlot(RestoreBB, RestoreBB.end(), TmpGPR, FrameIndex,
                         &RISCV::GPRRegClass, TRI, Register());
    TRI->eliminateFrameIndex(RestoreBB.back(),
                             /*SpAdj=*/0, /*FIOperandNum=*/1);
  }

  MRI.replaceRegWith(ScratchReg, TmpGPR);
  MRI.clearVirtRegs();
}

bool RISCVInstrInfo::reverseBranchCondition(
    SmallVectorImpl<MachineOperand> &Cond) const {
  assert((Cond.size() == 3) && "Invalid branch condition!");
  auto CC = static_cast<RISCVCC::CondCode>(Cond[0].getImm());
  Cond[0].setImm(getOppositeBranchCondition(CC));
  return false;
}

bool RISCVInstrInfo::optimizeCondBranch(MachineInstr &MI) const {
  MachineBasicBlock *MBB = MI.getParent();
  MachineRegisterInfo &MRI = MBB->getParent()->getRegInfo();

  MachineBasicBlock *TBB, *FBB;
  SmallVector<MachineOperand, 3> Cond;
  if (analyzeBranch(*MBB, TBB, FBB, Cond, /*AllowModify=*/false))
    return false;

  RISCVCC::CondCode CC = static_cast<RISCVCC::CondCode>(Cond[0].getImm());
  assert(CC != RISCVCC::COND_INVALID);

  if (CC == RISCVCC::COND_EQ || CC == RISCVCC::COND_NE)
    return false;

  // For two constants C0 and C1 from
  // ```
  // li Y, C0
  // li Z, C1
  // ```
  // 1. if C1 = C0 + 1
  // we can turn:
  //  (a) blt Y, X -> bge X, Z
  //  (b) bge Y, X -> blt X, Z
  //
  // 2. if C1 = C0 - 1
  // we can turn:
  //  (a) blt X, Y -> bge Z, X
  //  (b) bge X, Y -> blt Z, X
  //
  // To make sure this optimization is really beneficial, we only
  // optimize for cases where Y had only one use (i.e. only used by the branch).

  // Right now we only care about LI (i.e. ADDI x0, imm)
  auto isLoadImm = [](const MachineInstr *MI, int64_t &Imm) -> bool {
    if (MI->getOpcode() == RISCV::ADDI && MI->getOperand(1).isReg() &&
        MI->getOperand(1).getReg() == RISCV::X0) {
      Imm = MI->getOperand(2).getImm();
      return true;
    }
    return false;
  };
  // Either a load from immediate instruction or X0.
  auto isFromLoadImm = [&](const MachineOperand &Op, int64_t &Imm) -> bool {
    if (!Op.isReg())
      return false;
    Register Reg = Op.getReg();
    return Reg.isVirtual() && isLoadImm(MRI.getVRegDef(Reg), Imm);
  };

  MachineOperand &LHS = MI.getOperand(0);
  MachineOperand &RHS = MI.getOperand(1);
  // Try to find the register for constant Z; return
  // invalid register otherwise.
  auto searchConst = [&](int64_t C1) -> Register {
    MachineBasicBlock::reverse_iterator II(&MI), E = MBB->rend();
    auto DefC1 = std::find_if(++II, E, [&](const MachineInstr &I) -> bool {
      int64_t Imm;
      return isLoadImm(&I, Imm) && Imm == C1 &&
             I.getOperand(0).getReg().isVirtual();
    });
    if (DefC1 != E)
      return DefC1->getOperand(0).getReg();

    return Register();
  };

  bool Modify = false;
  int64_t C0;
  if (isFromLoadImm(LHS, C0) && MRI.hasOneUse(LHS.getReg())) {
    // Might be case 1.
    // Signed integer overflow is UB. (UINT64_MAX is bigger so we don't need
    // to worry about unsigned overflow here)
    if (C0 < INT64_MAX)
      if (Register RegZ = searchConst(C0 + 1)) {
        reverseBranchCondition(Cond);
        Cond[1] = MachineOperand::CreateReg(RHS.getReg(), /*isDef=*/false);
        Cond[2] = MachineOperand::CreateReg(RegZ, /*isDef=*/false);
        // We might extend the live range of Z, clear its kill flag to
        // account for this.
        MRI.clearKillFlags(RegZ);
        Modify = true;
      }
  } else if (isFromLoadImm(RHS, C0) && MRI.hasOneUse(RHS.getReg())) {
    // Might be case 2.
    // For unsigned cases, we don't want C1 to wrap back to UINT64_MAX
    // when C0 is zero.
    if ((CC == RISCVCC::COND_GE || CC == RISCVCC::COND_LT) || C0)
      if (Register RegZ = searchConst(C0 - 1)) {
        reverseBranchCondition(Cond);
        Cond[1] = MachineOperand::CreateReg(RegZ, /*isDef=*/false);
        Cond[2] = MachineOperand::CreateReg(LHS.getReg(), /*isDef=*/false);
        // We might extend the live range of Z, clear its kill flag to
        // account for this.
        MRI.clearKillFlags(RegZ);
        Modify = true;
      }
  }

  if (!Modify)
    return false;

  // Build the new branch and remove the old one.
  BuildMI(*MBB, MI, MI.getDebugLoc(),
          getBrCond(static_cast<RISCVCC::CondCode>(Cond[0].getImm())))
      .add(Cond[1])
      .add(Cond[2])
      .addMBB(TBB);
  MI.eraseFromParent();

  return true;
}

MachineBasicBlock *
RISCVInstrInfo::getBranchDestBlock(const MachineInstr &MI) const {
  assert(MI.getDesc().isBranch() && "Unexpected opcode!");
  // The branch target is always the last operand.
  int NumOp = MI.getNumExplicitOperands();
  return MI.getOperand(NumOp - 1).getMBB();
}

bool RISCVInstrInfo::isBranchOffsetInRange(unsigned BranchOp,
                                           int64_t BrOffset) const {
  unsigned XLen = STI.getXLen();
  // Ideally we could determine the supported branch offset from the
  // RISCVII::FormMask, but this can't be used for Pseudo instructions like
  // PseudoBR.
  switch (BranchOp) {
  default:
    llvm_unreachable("Unexpected opcode!");
  case RISCV::BEQ:
  case RISCV::BNE:
  case RISCV::BLT:
  case RISCV::BGE:
  case RISCV::BLTU:
  case RISCV::BGEU:
  case RISCV::CV_BEQIMM:
  case RISCV::CV_BNEIMM:
    return isIntN(13, BrOffset);
  case RISCV::JAL:
  case RISCV::PseudoBR:
    return isIntN(21, BrOffset);
  case RISCV::PseudoJump:
    return isIntN(32, SignExtend64(BrOffset + 0x800, XLen));
  }
}

// If the operation has a predicated pseudo instruction, return the pseudo
// instruction opcode. Otherwise, return RISCV::INSTRUCTION_LIST_END.
// TODO: Support more operations.
unsigned getPredicatedOpcode(unsigned Opcode) {
  switch (Opcode) {
  case RISCV::ADD:   return RISCV::PseudoCCADD;   break;
  case RISCV::SUB:   return RISCV::PseudoCCSUB;   break;
  case RISCV::SLL:   return RISCV::PseudoCCSLL;   break;
  case RISCV::SRL:   return RISCV::PseudoCCSRL;   break;
  case RISCV::SRA:   return RISCV::PseudoCCSRA;   break;
  case RISCV::AND:   return RISCV::PseudoCCAND;   break;
  case RISCV::OR:    return RISCV::PseudoCCOR;    break;
  case RISCV::XOR:   return RISCV::PseudoCCXOR;   break;

  case RISCV::ADDI:  return RISCV::PseudoCCADDI;  break;
  case RISCV::SLLI:  return RISCV::PseudoCCSLLI;  break;
  case RISCV::SRLI:  return RISCV::PseudoCCSRLI;  break;
  case RISCV::SRAI:  return RISCV::PseudoCCSRAI;  break;
  case RISCV::ANDI:  return RISCV::PseudoCCANDI;  break;
  case RISCV::ORI:   return RISCV::PseudoCCORI;   break;
  case RISCV::XORI:  return RISCV::PseudoCCXORI;  break;

  case RISCV::ADDW:  return RISCV::PseudoCCADDW;  break;
  case RISCV::SUBW:  return RISCV::PseudoCCSUBW;  break;
  case RISCV::SLLW:  return RISCV::PseudoCCSLLW;  break;
  case RISCV::SRLW:  return RISCV::PseudoCCSRLW;  break;
  case RISCV::SRAW:  return RISCV::PseudoCCSRAW;  break;

  case RISCV::ADDIW: return RISCV::PseudoCCADDIW; break;
  case RISCV::SLLIW: return RISCV::PseudoCCSLLIW; break;
  case RISCV::SRLIW: return RISCV::PseudoCCSRLIW; break;
  case RISCV::SRAIW: return RISCV::PseudoCCSRAIW; break;

  case RISCV::ANDN:  return RISCV::PseudoCCANDN;  break;
  case RISCV::ORN:   return RISCV::PseudoCCORN;   break;
  case RISCV::XNOR:  return RISCV::PseudoCCXNOR;  break;
  }

  return RISCV::INSTRUCTION_LIST_END;
}

/// Identify instructions that can be folded into a CCMOV instruction, and
/// return the defining instruction.
static MachineInstr *canFoldAsPredicatedOp(Register Reg,
                                           const MachineRegisterInfo &MRI,
                                           const TargetInstrInfo *TII) {
  if (!Reg.isVirtual())
    return nullptr;
  if (!MRI.hasOneNonDBGUse(Reg))
    return nullptr;
  MachineInstr *MI = MRI.getVRegDef(Reg);
  if (!MI)
    return nullptr;
  // Check if MI can be predicated and folded into the CCMOV.
  if (getPredicatedOpcode(MI->getOpcode()) == RISCV::INSTRUCTION_LIST_END)
    return nullptr;
  // Don't predicate li idiom.
  if (MI->getOpcode() == RISCV::ADDI && MI->getOperand(1).isReg() &&
      MI->getOperand(1).getReg() == RISCV::X0)
    return nullptr;
  // Check if MI has any other defs or physreg uses.
  for (const MachineOperand &MO : llvm::drop_begin(MI->operands())) {
    // Reject frame index operands, PEI can't handle the predicated pseudos.
    if (MO.isFI() || MO.isCPI() || MO.isJTI())
      return nullptr;
    if (!MO.isReg())
      continue;
    // MI can't have any tied operands, that would conflict with predication.
    if (MO.isTied())
      return nullptr;
    if (MO.isDef())
      return nullptr;
    // Allow constant physregs.
    if (MO.getReg().isPhysical() && !MRI.isConstantPhysReg(MO.getReg()))
      return nullptr;
  }
  bool DontMoveAcrossStores = true;
  if (!MI->isSafeToMove(/* AliasAnalysis = */ nullptr, DontMoveAcrossStores))
    return nullptr;
  return MI;
}

bool RISCVInstrInfo::analyzeSelect(const MachineInstr &MI,
                                   SmallVectorImpl<MachineOperand> &Cond,
                                   unsigned &TrueOp, unsigned &FalseOp,
                                   bool &Optimizable) const {
  assert(MI.getOpcode() == RISCV::PseudoCCMOVGPR &&
         "Unknown select instruction");
  // CCMOV operands:
  // 0: Def.
  // 1: LHS of compare.
  // 2: RHS of compare.
  // 3: Condition code.
  // 4: False use.
  // 5: True use.
  TrueOp = 5;
  FalseOp = 4;
  Cond.push_back(MI.getOperand(1));
  Cond.push_back(MI.getOperand(2));
  Cond.push_back(MI.getOperand(3));
  // We can only fold when we support short forward branch opt.
  Optimizable = STI.hasShortForwardBranchOpt();
  return false;
}

MachineInstr *
RISCVInstrInfo::optimizeSelect(MachineInstr &MI,
                               SmallPtrSetImpl<MachineInstr *> &SeenMIs,
                               bool PreferFalse) const {
  assert(MI.getOpcode() == RISCV::PseudoCCMOVGPR &&
         "Unknown select instruction");
  if (!STI.hasShortForwardBranchOpt())
    return nullptr;

  MachineRegisterInfo &MRI = MI.getParent()->getParent()->getRegInfo();
  MachineInstr *DefMI =
      canFoldAsPredicatedOp(MI.getOperand(5).getReg(), MRI, this);
  bool Invert = !DefMI;
  if (!DefMI)
    DefMI = canFoldAsPredicatedOp(MI.getOperand(4).getReg(), MRI, this);
  if (!DefMI)
    return nullptr;

  // Find new register class to use.
  MachineOperand FalseReg = MI.getOperand(Invert ? 5 : 4);
  Register DestReg = MI.getOperand(0).getReg();
  const TargetRegisterClass *PreviousClass = MRI.getRegClass(FalseReg.getReg());
  if (!MRI.constrainRegClass(DestReg, PreviousClass))
    return nullptr;

  unsigned PredOpc = getPredicatedOpcode(DefMI->getOpcode());
  assert(PredOpc != RISCV::INSTRUCTION_LIST_END && "Unexpected opcode!");

  // Create a new predicated version of DefMI.
  MachineInstrBuilder NewMI =
      BuildMI(*MI.getParent(), MI, MI.getDebugLoc(), get(PredOpc), DestReg);

  // Copy the condition portion.
  NewMI.add(MI.getOperand(1));
  NewMI.add(MI.getOperand(2));

  // Add condition code, inverting if necessary.
  auto CC = static_cast<RISCVCC::CondCode>(MI.getOperand(3).getImm());
  if (Invert)
    CC = RISCVCC::getOppositeBranchCondition(CC);
  NewMI.addImm(CC);

  // Copy the false register.
  NewMI.add(FalseReg);

  // Copy all the DefMI operands.
  const MCInstrDesc &DefDesc = DefMI->getDesc();
  for (unsigned i = 1, e = DefDesc.getNumOperands(); i != e; ++i)
    NewMI.add(DefMI->getOperand(i));

  // Update SeenMIs set: register newly created MI and erase removed DefMI.
  SeenMIs.insert(NewMI);
  SeenMIs.erase(DefMI);

  // If MI is inside a loop, and DefMI is outside the loop, then kill flags on
  // DefMI would be invalid when tranferred inside the loop.  Checking for a
  // loop is expensive, but at least remove kill flags if they are in different
  // BBs.
  if (DefMI->getParent() != MI.getParent())
    NewMI->clearKillInfo();

  // The caller will erase MI, but not DefMI.
  DefMI->eraseFromParent();
  return NewMI;
}

unsigned RISCVInstrInfo::getInstSizeInBytes(const MachineInstr &MI) const {
  if (MI.isMetaInstruction())
    return 0;

  unsigned Opcode = MI.getOpcode();

  if (Opcode == TargetOpcode::INLINEASM ||
      Opcode == TargetOpcode::INLINEASM_BR) {
    const MachineFunction &MF = *MI.getParent()->getParent();
    return getInlineAsmLength(MI.getOperand(0).getSymbolName(),
                              *MF.getTarget().getMCAsmInfo());
  }

  bool CompressionEnabled = !(MI.getAsmPrinterFlags() & RISCV::DoNotCompress);

  if (!MI.memoperands_empty()) {
    MachineMemOperand *MMO = *(MI.memoperands_begin());
<<<<<<< HEAD
    const MachineFunction &MF = *MI.getParent()->getParent();
    const auto &ST = MF.getSubtarget<RISCVSubtarget>();
    if (ST.hasStdExtZihintntl() && MMO->isNonTemporal()) {
      if (ST.hasStdExtCOrZca() && ST.enableRVCHintInstrs()) {
        if (isCompressibleInst(MI, STI) && CompressionEnabled)
=======
    if (STI.hasStdExtZihintntl() && MMO->isNonTemporal()) {
      if (STI.hasStdExtCOrZca() && STI.enableRVCHintInstrs()) {
        if (isCompressibleInst(MI, STI))
>>>>>>> f2ccf801
          return 4; // c.ntl.all + c.load/c.store
        return 6;   // c.ntl.all + load/store
      }
      return 8; // ntl.all + load/store
    }
  }

  if (Opcode == TargetOpcode::BUNDLE)
    return getInstBundleLength(MI);

  if (MI.getParent() && MI.getParent()->getParent()) {
    if (isCompressibleInst(MI, STI) && CompressionEnabled)
      return 2;
  }

  switch (Opcode) {
  case TargetOpcode::STACKMAP:
    // The upper bound for a stackmap intrinsic is the full length of its shadow
    return StackMapOpers(&MI).getNumPatchBytes();
  case TargetOpcode::PATCHPOINT:
    // The size of the patchpoint intrinsic is the number of bytes requested
    return PatchPointOpers(&MI).getNumPatchBytes();
  case TargetOpcode::STATEPOINT: {
    // The size of the statepoint intrinsic is the number of bytes requested
    unsigned NumBytes = StatepointOpers(&MI).getNumPatchBytes();
    // No patch bytes means at most a PseudoCall is emitted
    return std::max(NumBytes, 8U);
  }
  default:
    return get(Opcode).getSize();
  }
}

unsigned RISCVInstrInfo::getInstBundleLength(const MachineInstr &MI) const {
  unsigned Size = 0;
  MachineBasicBlock::const_instr_iterator I = MI.getIterator();
  MachineBasicBlock::const_instr_iterator E = MI.getParent()->instr_end();
  while (++I != E && I->isInsideBundle()) {
    assert(!I->isBundle() && "No nested bundle!");
    Size += getInstSizeInBytes(*I);
  }
  return Size;
}

bool RISCVInstrInfo::isAsCheapAsAMove(const MachineInstr &MI) const {
  const unsigned Opcode = MI.getOpcode();
  switch (Opcode) {
  default:
    break;
  case RISCV::FSGNJ_D:
  case RISCV::FSGNJ_S:
  case RISCV::FSGNJ_H:
  case RISCV::FSGNJ_D_INX:
  case RISCV::FSGNJ_D_IN32X:
  case RISCV::FSGNJ_S_INX:
  case RISCV::FSGNJ_H_INX:
    // The canonical floating-point move is fsgnj rd, rs, rs.
    return MI.getOperand(1).isReg() && MI.getOperand(2).isReg() &&
           MI.getOperand(1).getReg() == MI.getOperand(2).getReg();
  case RISCV::ADDI:
  case RISCV::ORI:
  case RISCV::XORI:
    return (MI.getOperand(1).isReg() &&
            MI.getOperand(1).getReg() == RISCV::X0) ||
           (MI.getOperand(2).isImm() && MI.getOperand(2).getImm() == 0);
  }
  return MI.isAsCheapAsAMove();
}

std::optional<DestSourcePair>
RISCVInstrInfo::isCopyInstrImpl(const MachineInstr &MI) const {
  if (MI.isMoveReg())
    return DestSourcePair{MI.getOperand(0), MI.getOperand(1)};
  switch (MI.getOpcode()) {
  default:
    break;
  case RISCV::ADDI:
    // Operand 1 can be a frameindex but callers expect registers
    if (MI.getOperand(1).isReg() && MI.getOperand(2).isImm() &&
        MI.getOperand(2).getImm() == 0)
      return DestSourcePair{MI.getOperand(0), MI.getOperand(1)};
    break;
  case RISCV::FSGNJ_D:
  case RISCV::FSGNJ_S:
  case RISCV::FSGNJ_H:
  case RISCV::FSGNJ_D_INX:
  case RISCV::FSGNJ_D_IN32X:
  case RISCV::FSGNJ_S_INX:
  case RISCV::FSGNJ_H_INX:
    // The canonical floating-point move is fsgnj rd, rs, rs.
    if (MI.getOperand(1).isReg() && MI.getOperand(2).isReg() &&
        MI.getOperand(1).getReg() == MI.getOperand(2).getReg())
      return DestSourcePair{MI.getOperand(0), MI.getOperand(1)};
    break;
  }
  return std::nullopt;
}

MachineTraceStrategy RISCVInstrInfo::getMachineCombinerTraceStrategy() const {
  if (ForceMachineCombinerStrategy.getNumOccurrences() == 0) {
    // The option is unused. Choose Local strategy only for in-order cores. When
    // scheduling model is unspecified, use MinInstrCount strategy as more
    // generic one.
    const auto &SchedModel = STI.getSchedModel();
    return (!SchedModel.hasInstrSchedModel() || SchedModel.isOutOfOrder())
               ? MachineTraceStrategy::TS_MinInstrCount
               : MachineTraceStrategy::TS_Local;
  }
  // The strategy was forced by the option.
  return ForceMachineCombinerStrategy;
}

void RISCVInstrInfo::finalizeInsInstrs(
    MachineInstr &Root, unsigned &Pattern,
    SmallVectorImpl<MachineInstr *> &InsInstrs) const {
  int16_t FrmOpIdx =
      RISCV::getNamedOperandIdx(Root.getOpcode(), RISCV::OpName::frm);
  if (FrmOpIdx < 0) {
    assert(all_of(InsInstrs,
                  [](MachineInstr *MI) {
                    return RISCV::getNamedOperandIdx(MI->getOpcode(),
                                                     RISCV::OpName::frm) < 0;
                  }) &&
           "New instructions require FRM whereas the old one does not have it");
    return;
  }

  const MachineOperand &FRM = Root.getOperand(FrmOpIdx);
  MachineFunction &MF = *Root.getMF();

  for (auto *NewMI : InsInstrs) {
    // We'd already added the FRM operand.
    if (static_cast<unsigned>(RISCV::getNamedOperandIdx(
            NewMI->getOpcode(), RISCV::OpName::frm)) != NewMI->getNumOperands())
      continue;
    MachineInstrBuilder MIB(MF, NewMI);
    MIB.add(FRM);
    if (FRM.getImm() == RISCVFPRndMode::DYN)
      MIB.addUse(RISCV::FRM, RegState::Implicit);
  }
}

static bool isFADD(unsigned Opc) {
  switch (Opc) {
  default:
    return false;
  case RISCV::FADD_H:
  case RISCV::FADD_S:
  case RISCV::FADD_D:
    return true;
  }
}

static bool isFSUB(unsigned Opc) {
  switch (Opc) {
  default:
    return false;
  case RISCV::FSUB_H:
  case RISCV::FSUB_S:
  case RISCV::FSUB_D:
    return true;
  }
}

static bool isFMUL(unsigned Opc) {
  switch (Opc) {
  default:
    return false;
  case RISCV::FMUL_H:
  case RISCV::FMUL_S:
  case RISCV::FMUL_D:
    return true;
  }
}

bool RISCVInstrInfo::isVectorAssociativeAndCommutative(const MachineInstr &Inst,
                                                       bool Invert) const {
#define OPCODE_LMUL_CASE(OPC)                                                  \
  case RISCV::OPC##_M1:                                                        \
  case RISCV::OPC##_M2:                                                        \
  case RISCV::OPC##_M4:                                                        \
  case RISCV::OPC##_M8:                                                        \
  case RISCV::OPC##_MF2:                                                       \
  case RISCV::OPC##_MF4:                                                       \
  case RISCV::OPC##_MF8

#define OPCODE_LMUL_MASK_CASE(OPC)                                             \
  case RISCV::OPC##_M1_MASK:                                                   \
  case RISCV::OPC##_M2_MASK:                                                   \
  case RISCV::OPC##_M4_MASK:                                                   \
  case RISCV::OPC##_M8_MASK:                                                   \
  case RISCV::OPC##_MF2_MASK:                                                  \
  case RISCV::OPC##_MF4_MASK:                                                  \
  case RISCV::OPC##_MF8_MASK

  unsigned Opcode = Inst.getOpcode();
  if (Invert) {
    if (auto InvOpcode = getInverseOpcode(Opcode))
      Opcode = *InvOpcode;
    else
      return false;
  }

  // clang-format off
  switch (Opcode) {
  default:
    return false;
  OPCODE_LMUL_CASE(PseudoVADD_VV):
  OPCODE_LMUL_MASK_CASE(PseudoVADD_VV):
  OPCODE_LMUL_CASE(PseudoVMUL_VV):
  OPCODE_LMUL_MASK_CASE(PseudoVMUL_VV):
    return true;
  }
  // clang-format on

#undef OPCODE_LMUL_MASK_CASE
#undef OPCODE_LMUL_CASE
}

bool RISCVInstrInfo::areRVVInstsReassociable(const MachineInstr &Root,
                                             const MachineInstr &Prev) const {
  if (!areOpcodesEqualOrInverse(Root.getOpcode(), Prev.getOpcode()))
    return false;

  assert(Root.getMF() == Prev.getMF());
  const MachineRegisterInfo *MRI = &Root.getMF()->getRegInfo();
  const TargetRegisterInfo *TRI = MRI->getTargetRegisterInfo();

  // Make sure vtype operands are also the same.
  const MCInstrDesc &Desc = get(Root.getOpcode());
  const uint64_t TSFlags = Desc.TSFlags;

  auto checkImmOperand = [&](unsigned OpIdx) {
    return Root.getOperand(OpIdx).getImm() == Prev.getOperand(OpIdx).getImm();
  };

  auto checkRegOperand = [&](unsigned OpIdx) {
    return Root.getOperand(OpIdx).getReg() == Prev.getOperand(OpIdx).getReg();
  };

  // PassThru
  // TODO: Potentially we can loosen the condition to consider Root to be
  // associable with Prev if Root has NoReg as passthru. In which case we
  // also need to loosen the condition on vector policies between these.
  if (!checkRegOperand(1))
    return false;

  // SEW
  if (RISCVII::hasSEWOp(TSFlags) &&
      !checkImmOperand(RISCVII::getSEWOpNum(Desc)))
    return false;

  // Mask
  if (RISCVII::usesMaskPolicy(TSFlags)) {
    const MachineBasicBlock *MBB = Root.getParent();
    const MachineBasicBlock::const_reverse_iterator It1(&Root);
    const MachineBasicBlock::const_reverse_iterator It2(&Prev);
    Register MI1VReg;

    bool SeenMI2 = false;
    for (auto End = MBB->rend(), It = It1; It != End; ++It) {
      if (It == It2) {
        SeenMI2 = true;
        if (!MI1VReg.isValid())
          // There is no V0 def between Root and Prev; they're sharing the
          // same V0.
          break;
      }

      if (It->modifiesRegister(RISCV::V0, TRI)) {
        Register SrcReg = It->getOperand(1).getReg();
        // If it's not VReg it'll be more difficult to track its defs, so
        // bailing out here just to be safe.
        if (!SrcReg.isVirtual())
          return false;

        if (!MI1VReg.isValid()) {
          // This is the V0 def for Root.
          MI1VReg = SrcReg;
          continue;
        }

        // Some random mask updates.
        if (!SeenMI2)
          continue;

        // This is the V0 def for Prev; check if it's the same as that of
        // Root.
        if (MI1VReg != SrcReg)
          return false;
        else
          break;
      }
    }

    // If we haven't encountered Prev, it's likely that this function was
    // called in a wrong way (e.g. Root is before Prev).
    assert(SeenMI2 && "Prev is expected to appear before Root");
  }

  // Tail / Mask policies
  if (RISCVII::hasVecPolicyOp(TSFlags) &&
      !checkImmOperand(RISCVII::getVecPolicyOpNum(Desc)))
    return false;

  // VL
  if (RISCVII::hasVLOp(TSFlags)) {
    unsigned OpIdx = RISCVII::getVLOpNum(Desc);
    const MachineOperand &Op1 = Root.getOperand(OpIdx);
    const MachineOperand &Op2 = Prev.getOperand(OpIdx);
    if (Op1.getType() != Op2.getType())
      return false;
    switch (Op1.getType()) {
    case MachineOperand::MO_Register:
      if (Op1.getReg() != Op2.getReg())
        return false;
      break;
    case MachineOperand::MO_Immediate:
      if (Op1.getImm() != Op2.getImm())
        return false;
      break;
    default:
      llvm_unreachable("Unrecognized VL operand type");
    }
  }

  // Rounding modes
  if (RISCVII::hasRoundModeOp(TSFlags) &&
      !checkImmOperand(RISCVII::getVLOpNum(Desc) - 1))
    return false;

  return true;
}

// Most of our RVV pseudos have passthru operand, so the real operands
// start from index = 2.
bool RISCVInstrInfo::hasReassociableVectorSibling(const MachineInstr &Inst,
                                                  bool &Commuted) const {
  const MachineBasicBlock *MBB = Inst.getParent();
  const MachineRegisterInfo &MRI = MBB->getParent()->getRegInfo();
  assert(RISCVII::isFirstDefTiedToFirstUse(get(Inst.getOpcode())) &&
         "Expect the present of passthrough operand.");
  MachineInstr *MI1 = MRI.getUniqueVRegDef(Inst.getOperand(2).getReg());
  MachineInstr *MI2 = MRI.getUniqueVRegDef(Inst.getOperand(3).getReg());

  // If only one operand has the same or inverse opcode and it's the second
  // source operand, the operands must be commuted.
  Commuted = !areRVVInstsReassociable(Inst, *MI1) &&
             areRVVInstsReassociable(Inst, *MI2);
  if (Commuted)
    std::swap(MI1, MI2);

  return areRVVInstsReassociable(Inst, *MI1) &&
         (isVectorAssociativeAndCommutative(*MI1) ||
          isVectorAssociativeAndCommutative(*MI1, /* Invert */ true)) &&
         hasReassociableOperands(*MI1, MBB) &&
         MRI.hasOneNonDBGUse(MI1->getOperand(0).getReg());
}

bool RISCVInstrInfo::hasReassociableOperands(
    const MachineInstr &Inst, const MachineBasicBlock *MBB) const {
  if (!isVectorAssociativeAndCommutative(Inst) &&
      !isVectorAssociativeAndCommutative(Inst, /*Invert=*/true))
    return TargetInstrInfo::hasReassociableOperands(Inst, MBB);

  const MachineOperand &Op1 = Inst.getOperand(2);
  const MachineOperand &Op2 = Inst.getOperand(3);
  const MachineRegisterInfo &MRI = MBB->getParent()->getRegInfo();

  // We need virtual register definitions for the operands that we will
  // reassociate.
  MachineInstr *MI1 = nullptr;
  MachineInstr *MI2 = nullptr;
  if (Op1.isReg() && Op1.getReg().isVirtual())
    MI1 = MRI.getUniqueVRegDef(Op1.getReg());
  if (Op2.isReg() && Op2.getReg().isVirtual())
    MI2 = MRI.getUniqueVRegDef(Op2.getReg());

  // And at least one operand must be defined in MBB.
  return MI1 && MI2 && (MI1->getParent() == MBB || MI2->getParent() == MBB);
}

void RISCVInstrInfo::getReassociateOperandIndices(
    const MachineInstr &Root, unsigned Pattern,
    std::array<unsigned, 5> &OperandIndices) const {
  TargetInstrInfo::getReassociateOperandIndices(Root, Pattern, OperandIndices);
  if (RISCV::getRVVMCOpcode(Root.getOpcode())) {
    // Skip the passthrough operand, so increment all indices by one.
    for (unsigned I = 0; I < 5; ++I)
      ++OperandIndices[I];
  }
}

bool RISCVInstrInfo::hasReassociableSibling(const MachineInstr &Inst,
                                            bool &Commuted) const {
  if (isVectorAssociativeAndCommutative(Inst) ||
      isVectorAssociativeAndCommutative(Inst, /*Invert=*/true))
    return hasReassociableVectorSibling(Inst, Commuted);

  if (!TargetInstrInfo::hasReassociableSibling(Inst, Commuted))
    return false;

  const MachineRegisterInfo &MRI = Inst.getMF()->getRegInfo();
  unsigned OperandIdx = Commuted ? 2 : 1;
  const MachineInstr &Sibling =
      *MRI.getVRegDef(Inst.getOperand(OperandIdx).getReg());

  int16_t InstFrmOpIdx =
      RISCV::getNamedOperandIdx(Inst.getOpcode(), RISCV::OpName::frm);
  int16_t SiblingFrmOpIdx =
      RISCV::getNamedOperandIdx(Sibling.getOpcode(), RISCV::OpName::frm);

  return (InstFrmOpIdx < 0 && SiblingFrmOpIdx < 0) ||
         RISCV::hasEqualFRM(Inst, Sibling);
}

bool RISCVInstrInfo::isAssociativeAndCommutative(const MachineInstr &Inst,
                                                 bool Invert) const {
  if (isVectorAssociativeAndCommutative(Inst, Invert))
    return true;

  unsigned Opc = Inst.getOpcode();
  if (Invert) {
    auto InverseOpcode = getInverseOpcode(Opc);
    if (!InverseOpcode)
      return false;
    Opc = *InverseOpcode;
  }

  if (isFADD(Opc) || isFMUL(Opc))
    return Inst.getFlag(MachineInstr::MIFlag::FmReassoc) &&
           Inst.getFlag(MachineInstr::MIFlag::FmNsz);

  switch (Opc) {
  default:
    return false;
  case RISCV::ADD:
  case RISCV::ADDW:
  case RISCV::AND:
  case RISCV::OR:
  case RISCV::XOR:
  // From RISC-V ISA spec, if both the high and low bits of the same product
  // are required, then the recommended code sequence is:
  //
  // MULH[[S]U] rdh, rs1, rs2
  // MUL        rdl, rs1, rs2
  // (source register specifiers must be in same order and rdh cannot be the
  //  same as rs1 or rs2)
  //
  // Microarchitectures can then fuse these into a single multiply operation
  // instead of performing two separate multiplies.
  // MachineCombiner may reassociate MUL operands and lose the fusion
  // opportunity.
  case RISCV::MUL:
  case RISCV::MULW:
  case RISCV::MIN:
  case RISCV::MINU:
  case RISCV::MAX:
  case RISCV::MAXU:
  case RISCV::FMIN_H:
  case RISCV::FMIN_S:
  case RISCV::FMIN_D:
  case RISCV::FMAX_H:
  case RISCV::FMAX_S:
  case RISCV::FMAX_D:
    return true;
  }

  return false;
}

std::optional<unsigned>
RISCVInstrInfo::getInverseOpcode(unsigned Opcode) const {
#define RVV_OPC_LMUL_CASE(OPC, INV)                                            \
  case RISCV::OPC##_M1:                                                        \
    return RISCV::INV##_M1;                                                    \
  case RISCV::OPC##_M2:                                                        \
    return RISCV::INV##_M2;                                                    \
  case RISCV::OPC##_M4:                                                        \
    return RISCV::INV##_M4;                                                    \
  case RISCV::OPC##_M8:                                                        \
    return RISCV::INV##_M8;                                                    \
  case RISCV::OPC##_MF2:                                                       \
    return RISCV::INV##_MF2;                                                   \
  case RISCV::OPC##_MF4:                                                       \
    return RISCV::INV##_MF4;                                                   \
  case RISCV::OPC##_MF8:                                                       \
    return RISCV::INV##_MF8

#define RVV_OPC_LMUL_MASK_CASE(OPC, INV)                                       \
  case RISCV::OPC##_M1_MASK:                                                   \
    return RISCV::INV##_M1_MASK;                                               \
  case RISCV::OPC##_M2_MASK:                                                   \
    return RISCV::INV##_M2_MASK;                                               \
  case RISCV::OPC##_M4_MASK:                                                   \
    return RISCV::INV##_M4_MASK;                                               \
  case RISCV::OPC##_M8_MASK:                                                   \
    return RISCV::INV##_M8_MASK;                                               \
  case RISCV::OPC##_MF2_MASK:                                                  \
    return RISCV::INV##_MF2_MASK;                                              \
  case RISCV::OPC##_MF4_MASK:                                                  \
    return RISCV::INV##_MF4_MASK;                                              \
  case RISCV::OPC##_MF8_MASK:                                                  \
    return RISCV::INV##_MF8_MASK

  switch (Opcode) {
  default:
    return std::nullopt;
  case RISCV::FADD_H:
    return RISCV::FSUB_H;
  case RISCV::FADD_S:
    return RISCV::FSUB_S;
  case RISCV::FADD_D:
    return RISCV::FSUB_D;
  case RISCV::FSUB_H:
    return RISCV::FADD_H;
  case RISCV::FSUB_S:
    return RISCV::FADD_S;
  case RISCV::FSUB_D:
    return RISCV::FADD_D;
  case RISCV::ADD:
    return RISCV::SUB;
  case RISCV::SUB:
    return RISCV::ADD;
  case RISCV::ADDW:
    return RISCV::SUBW;
  case RISCV::SUBW:
    return RISCV::ADDW;
    // clang-format off
  RVV_OPC_LMUL_CASE(PseudoVADD_VV, PseudoVSUB_VV);
  RVV_OPC_LMUL_MASK_CASE(PseudoVADD_VV, PseudoVSUB_VV);
  RVV_OPC_LMUL_CASE(PseudoVSUB_VV, PseudoVADD_VV);
  RVV_OPC_LMUL_MASK_CASE(PseudoVSUB_VV, PseudoVADD_VV);
    // clang-format on
  }

#undef RVV_OPC_LMUL_MASK_CASE
#undef RVV_OPC_LMUL_CASE
}

static bool canCombineFPFusedMultiply(const MachineInstr &Root,
                                      const MachineOperand &MO,
                                      bool DoRegPressureReduce) {
  if (!MO.isReg() || !MO.getReg().isVirtual())
    return false;
  const MachineRegisterInfo &MRI = Root.getMF()->getRegInfo();
  MachineInstr *MI = MRI.getVRegDef(MO.getReg());
  if (!MI || !isFMUL(MI->getOpcode()))
    return false;

  if (!Root.getFlag(MachineInstr::MIFlag::FmContract) ||
      !MI->getFlag(MachineInstr::MIFlag::FmContract))
    return false;

  // Try combining even if fmul has more than one use as it eliminates
  // dependency between fadd(fsub) and fmul. However, it can extend liveranges
  // for fmul operands, so reject the transformation in register pressure
  // reduction mode.
  if (DoRegPressureReduce && !MRI.hasOneNonDBGUse(MI->getOperand(0).getReg()))
    return false;

  // Do not combine instructions from different basic blocks.
  if (Root.getParent() != MI->getParent())
    return false;
  return RISCV::hasEqualFRM(Root, *MI);
}

static bool getFPFusedMultiplyPatterns(MachineInstr &Root,
                                       SmallVectorImpl<unsigned> &Patterns,
                                       bool DoRegPressureReduce) {
  unsigned Opc = Root.getOpcode();
  bool IsFAdd = isFADD(Opc);
  if (!IsFAdd && !isFSUB(Opc))
    return false;
  bool Added = false;
  if (canCombineFPFusedMultiply(Root, Root.getOperand(1),
                                DoRegPressureReduce)) {
    Patterns.push_back(IsFAdd ? RISCVMachineCombinerPattern::FMADD_AX
                              : RISCVMachineCombinerPattern::FMSUB);
    Added = true;
  }
  if (canCombineFPFusedMultiply(Root, Root.getOperand(2),
                                DoRegPressureReduce)) {
    Patterns.push_back(IsFAdd ? RISCVMachineCombinerPattern::FMADD_XA
                              : RISCVMachineCombinerPattern::FNMSUB);
    Added = true;
  }
  return Added;
}

static bool getFPPatterns(MachineInstr &Root,
                          SmallVectorImpl<unsigned> &Patterns,
                          bool DoRegPressureReduce) {
  return getFPFusedMultiplyPatterns(Root, Patterns, DoRegPressureReduce);
}

/// Utility routine that checks if \param MO is defined by an
/// \param CombineOpc instruction in the basic block \param MBB
static const MachineInstr *canCombine(const MachineBasicBlock &MBB,
                                      const MachineOperand &MO,
                                      unsigned CombineOpc) {
  const MachineRegisterInfo &MRI = MBB.getParent()->getRegInfo();
  const MachineInstr *MI = nullptr;

  if (MO.isReg() && MO.getReg().isVirtual())
    MI = MRI.getUniqueVRegDef(MO.getReg());
  // And it needs to be in the trace (otherwise, it won't have a depth).
  if (!MI || MI->getParent() != &MBB || MI->getOpcode() != CombineOpc)
    return nullptr;
  // Must only used by the user we combine with.
  if (!MRI.hasOneNonDBGUse(MI->getOperand(0).getReg()))
    return nullptr;

  return MI;
}

/// Utility routine that checks if \param MO is defined by a SLLI in \param
/// MBB that can be combined by splitting across 2 SHXADD instructions. The
/// first SHXADD shift amount is given by \param OuterShiftAmt.
static bool canCombineShiftIntoShXAdd(const MachineBasicBlock &MBB,
                                      const MachineOperand &MO,
                                      unsigned OuterShiftAmt) {
  const MachineInstr *ShiftMI = canCombine(MBB, MO, RISCV::SLLI);
  if (!ShiftMI)
    return false;

  unsigned InnerShiftAmt = ShiftMI->getOperand(2).getImm();
  if (InnerShiftAmt < OuterShiftAmt || (InnerShiftAmt - OuterShiftAmt) > 3)
    return false;

  return true;
}

// Returns the shift amount from a SHXADD instruction. Returns 0 if the
// instruction is not a SHXADD.
static unsigned getSHXADDShiftAmount(unsigned Opc) {
  switch (Opc) {
  default:
    return 0;
  case RISCV::SH1ADD:
    return 1;
  case RISCV::SH2ADD:
    return 2;
  case RISCV::SH3ADD:
    return 3;
  }
}

// Look for opportunities to combine (sh3add Z, (add X, (slli Y, 5))) into
// (sh3add (sh2add Y, Z), X).
static bool getSHXADDPatterns(const MachineInstr &Root,
                              SmallVectorImpl<unsigned> &Patterns) {
  unsigned ShiftAmt = getSHXADDShiftAmount(Root.getOpcode());
  if (!ShiftAmt)
    return false;

  const MachineBasicBlock &MBB = *Root.getParent();

  const MachineInstr *AddMI = canCombine(MBB, Root.getOperand(2), RISCV::ADD);
  if (!AddMI)
    return false;

  bool Found = false;
  if (canCombineShiftIntoShXAdd(MBB, AddMI->getOperand(1), ShiftAmt)) {
    Patterns.push_back(RISCVMachineCombinerPattern::SHXADD_ADD_SLLI_OP1);
    Found = true;
  }
  if (canCombineShiftIntoShXAdd(MBB, AddMI->getOperand(2), ShiftAmt)) {
    Patterns.push_back(RISCVMachineCombinerPattern::SHXADD_ADD_SLLI_OP2);
    Found = true;
  }

  return Found;
}

CombinerObjective RISCVInstrInfo::getCombinerObjective(unsigned Pattern) const {
  switch (Pattern) {
  case RISCVMachineCombinerPattern::FMADD_AX:
  case RISCVMachineCombinerPattern::FMADD_XA:
  case RISCVMachineCombinerPattern::FMSUB:
  case RISCVMachineCombinerPattern::FNMSUB:
    return CombinerObjective::MustReduceDepth;
  default:
    return TargetInstrInfo::getCombinerObjective(Pattern);
  }
}

bool RISCVInstrInfo::getMachineCombinerPatterns(
    MachineInstr &Root, SmallVectorImpl<unsigned> &Patterns,
    bool DoRegPressureReduce) const {

  if (getFPPatterns(Root, Patterns, DoRegPressureReduce))
    return true;

  if (getSHXADDPatterns(Root, Patterns))
    return true;

  return TargetInstrInfo::getMachineCombinerPatterns(Root, Patterns,
                                                     DoRegPressureReduce);
}

static unsigned getFPFusedMultiplyOpcode(unsigned RootOpc, unsigned Pattern) {
  switch (RootOpc) {
  default:
    llvm_unreachable("Unexpected opcode");
  case RISCV::FADD_H:
    return RISCV::FMADD_H;
  case RISCV::FADD_S:
    return RISCV::FMADD_S;
  case RISCV::FADD_D:
    return RISCV::FMADD_D;
  case RISCV::FSUB_H:
    return Pattern == RISCVMachineCombinerPattern::FMSUB ? RISCV::FMSUB_H
                                                         : RISCV::FNMSUB_H;
  case RISCV::FSUB_S:
    return Pattern == RISCVMachineCombinerPattern::FMSUB ? RISCV::FMSUB_S
                                                         : RISCV::FNMSUB_S;
  case RISCV::FSUB_D:
    return Pattern == RISCVMachineCombinerPattern::FMSUB ? RISCV::FMSUB_D
                                                         : RISCV::FNMSUB_D;
  }
}

static unsigned getAddendOperandIdx(unsigned Pattern) {
  switch (Pattern) {
  default:
    llvm_unreachable("Unexpected pattern");
  case RISCVMachineCombinerPattern::FMADD_AX:
  case RISCVMachineCombinerPattern::FMSUB:
    return 2;
  case RISCVMachineCombinerPattern::FMADD_XA:
  case RISCVMachineCombinerPattern::FNMSUB:
    return 1;
  }
}

static void combineFPFusedMultiply(MachineInstr &Root, MachineInstr &Prev,
                                   unsigned Pattern,
                                   SmallVectorImpl<MachineInstr *> &InsInstrs,
                                   SmallVectorImpl<MachineInstr *> &DelInstrs) {
  MachineFunction *MF = Root.getMF();
  MachineRegisterInfo &MRI = MF->getRegInfo();
  const TargetInstrInfo *TII = MF->getSubtarget().getInstrInfo();

  MachineOperand &Mul1 = Prev.getOperand(1);
  MachineOperand &Mul2 = Prev.getOperand(2);
  MachineOperand &Dst = Root.getOperand(0);
  MachineOperand &Addend = Root.getOperand(getAddendOperandIdx(Pattern));

  Register DstReg = Dst.getReg();
  unsigned FusedOpc = getFPFusedMultiplyOpcode(Root.getOpcode(), Pattern);
  uint32_t IntersectedFlags = Root.getFlags() & Prev.getFlags();
  DebugLoc MergedLoc =
      DILocation::getMergedLocation(Root.getDebugLoc(), Prev.getDebugLoc());

  bool Mul1IsKill = Mul1.isKill();
  bool Mul2IsKill = Mul2.isKill();
  bool AddendIsKill = Addend.isKill();

  // We need to clear kill flags since we may be extending the live range past
  // a kill. If the mul had kill flags, we can preserve those since we know
  // where the previous range stopped.
  MRI.clearKillFlags(Mul1.getReg());
  MRI.clearKillFlags(Mul2.getReg());

  MachineInstrBuilder MIB =
      BuildMI(*MF, MergedLoc, TII->get(FusedOpc), DstReg)
          .addReg(Mul1.getReg(), getKillRegState(Mul1IsKill))
          .addReg(Mul2.getReg(), getKillRegState(Mul2IsKill))
          .addReg(Addend.getReg(), getKillRegState(AddendIsKill))
          .setMIFlags(IntersectedFlags);

  InsInstrs.push_back(MIB);
  if (MRI.hasOneNonDBGUse(Prev.getOperand(0).getReg()))
    DelInstrs.push_back(&Prev);
  DelInstrs.push_back(&Root);
}

// Combine patterns like (sh3add Z, (add X, (slli Y, 5))) to
// (sh3add (sh2add Y, Z), X) if the shift amount can be split across two
// shXadd instructions. The outer shXadd keeps its original opcode.
static void
genShXAddAddShift(MachineInstr &Root, unsigned AddOpIdx,
                  SmallVectorImpl<MachineInstr *> &InsInstrs,
                  SmallVectorImpl<MachineInstr *> &DelInstrs,
                  DenseMap<unsigned, unsigned> &InstrIdxForVirtReg) {
  MachineFunction *MF = Root.getMF();
  MachineRegisterInfo &MRI = MF->getRegInfo();
  const TargetInstrInfo *TII = MF->getSubtarget().getInstrInfo();

  unsigned OuterShiftAmt = getSHXADDShiftAmount(Root.getOpcode());
  assert(OuterShiftAmt != 0 && "Unexpected opcode");

  MachineInstr *AddMI = MRI.getUniqueVRegDef(Root.getOperand(2).getReg());
  MachineInstr *ShiftMI =
      MRI.getUniqueVRegDef(AddMI->getOperand(AddOpIdx).getReg());

  unsigned InnerShiftAmt = ShiftMI->getOperand(2).getImm();
  assert(InnerShiftAmt >= OuterShiftAmt && "Unexpected shift amount");

  unsigned InnerOpc;
  switch (InnerShiftAmt - OuterShiftAmt) {
  default:
    llvm_unreachable("Unexpected shift amount");
  case 0:
    InnerOpc = RISCV::ADD;
    break;
  case 1:
    InnerOpc = RISCV::SH1ADD;
    break;
  case 2:
    InnerOpc = RISCV::SH2ADD;
    break;
  case 3:
    InnerOpc = RISCV::SH3ADD;
    break;
  }

  const MachineOperand &X = AddMI->getOperand(3 - AddOpIdx);
  const MachineOperand &Y = ShiftMI->getOperand(1);
  const MachineOperand &Z = Root.getOperand(1);

  Register NewVR = MRI.createVirtualRegister(&RISCV::GPRRegClass);

  auto MIB1 = BuildMI(*MF, MIMetadata(Root), TII->get(InnerOpc), NewVR)
                  .addReg(Y.getReg(), getKillRegState(Y.isKill()))
                  .addReg(Z.getReg(), getKillRegState(Z.isKill()));
  auto MIB2 = BuildMI(*MF, MIMetadata(Root), TII->get(Root.getOpcode()),
                      Root.getOperand(0).getReg())
                  .addReg(NewVR, RegState::Kill)
                  .addReg(X.getReg(), getKillRegState(X.isKill()));

  InstrIdxForVirtReg.insert(std::make_pair(NewVR, 0));
  InsInstrs.push_back(MIB1);
  InsInstrs.push_back(MIB2);
  DelInstrs.push_back(ShiftMI);
  DelInstrs.push_back(AddMI);
  DelInstrs.push_back(&Root);
}

void RISCVInstrInfo::genAlternativeCodeSequence(
    MachineInstr &Root, unsigned Pattern,
    SmallVectorImpl<MachineInstr *> &InsInstrs,
    SmallVectorImpl<MachineInstr *> &DelInstrs,
    DenseMap<unsigned, unsigned> &InstrIdxForVirtReg) const {
  MachineRegisterInfo &MRI = Root.getMF()->getRegInfo();
  switch (Pattern) {
  default:
    TargetInstrInfo::genAlternativeCodeSequence(Root, Pattern, InsInstrs,
                                                DelInstrs, InstrIdxForVirtReg);
    return;
  case RISCVMachineCombinerPattern::FMADD_AX:
  case RISCVMachineCombinerPattern::FMSUB: {
    MachineInstr &Prev = *MRI.getVRegDef(Root.getOperand(1).getReg());
    combineFPFusedMultiply(Root, Prev, Pattern, InsInstrs, DelInstrs);
    return;
  }
  case RISCVMachineCombinerPattern::FMADD_XA:
  case RISCVMachineCombinerPattern::FNMSUB: {
    MachineInstr &Prev = *MRI.getVRegDef(Root.getOperand(2).getReg());
    combineFPFusedMultiply(Root, Prev, Pattern, InsInstrs, DelInstrs);
    return;
  }
  case RISCVMachineCombinerPattern::SHXADD_ADD_SLLI_OP1:
    genShXAddAddShift(Root, 1, InsInstrs, DelInstrs, InstrIdxForVirtReg);
    return;
  case RISCVMachineCombinerPattern::SHXADD_ADD_SLLI_OP2:
    genShXAddAddShift(Root, 2, InsInstrs, DelInstrs, InstrIdxForVirtReg);
    return;
  }
}

bool RISCVInstrInfo::verifyInstruction(const MachineInstr &MI,
                                       StringRef &ErrInfo) const {
  MCInstrDesc const &Desc = MI.getDesc();

  for (const auto &[Index, Operand] : enumerate(Desc.operands())) {
    unsigned OpType = Operand.OperandType;
    if (OpType >= RISCVOp::OPERAND_FIRST_RISCV_IMM &&
        OpType <= RISCVOp::OPERAND_LAST_RISCV_IMM) {
      const MachineOperand &MO = MI.getOperand(Index);
      if (MO.isImm()) {
        int64_t Imm = MO.getImm();
        bool Ok;
        switch (OpType) {
        default:
          llvm_unreachable("Unexpected operand type");

          // clang-format off
#define CASE_OPERAND_UIMM(NUM)                                                 \
  case RISCVOp::OPERAND_UIMM##NUM:                                             \
    Ok = isUInt<NUM>(Imm);                                                     \
    break;
        CASE_OPERAND_UIMM(1)
        CASE_OPERAND_UIMM(2)
        CASE_OPERAND_UIMM(3)
        CASE_OPERAND_UIMM(4)
        CASE_OPERAND_UIMM(5)
        CASE_OPERAND_UIMM(6)
        CASE_OPERAND_UIMM(7)
        CASE_OPERAND_UIMM(8)
        CASE_OPERAND_UIMM(12)
        CASE_OPERAND_UIMM(20)
          // clang-format on
        case RISCVOp::OPERAND_UIMM2_LSB0:
          Ok = isShiftedUInt<1, 1>(Imm);
          break;
        case RISCVOp::OPERAND_UIMM5_LSB0:
          Ok = isShiftedUInt<4, 1>(Imm);
          break;
        case RISCVOp::OPERAND_UIMM6_LSB0:
          Ok = isShiftedUInt<5, 1>(Imm);
          break;
        case RISCVOp::OPERAND_UIMM7_LSB00:
          Ok = isShiftedUInt<5, 2>(Imm);
          break;
        case RISCVOp::OPERAND_UIMM8_LSB00:
          Ok = isShiftedUInt<6, 2>(Imm);
          break;
        case RISCVOp::OPERAND_UIMM8_LSB000:
          Ok = isShiftedUInt<5, 3>(Imm);
          break;
        case RISCVOp::OPERAND_UIMM8_GE32:
          Ok = isUInt<8>(Imm) && Imm >= 32;
          break;
        case RISCVOp::OPERAND_UIMM9_LSB000:
          Ok = isShiftedUInt<6, 3>(Imm);
          break;
        case RISCVOp::OPERAND_SIMM10_LSB0000_NONZERO:
          Ok = isShiftedInt<6, 4>(Imm) && (Imm != 0);
          break;
        case RISCVOp::OPERAND_UIMM10_LSB00_NONZERO:
          Ok = isShiftedUInt<8, 2>(Imm) && (Imm != 0);
          break;
        case RISCVOp::OPERAND_ZERO:
          Ok = Imm == 0;
          break;
        case RISCVOp::OPERAND_SIMM5:
          Ok = isInt<5>(Imm);
          break;
        case RISCVOp::OPERAND_SIMM5_PLUS1:
          Ok = (isInt<5>(Imm) && Imm != -16) || Imm == 16;
          break;
        case RISCVOp::OPERAND_UIMM5_NONZERO:
          Ok = (isUInt<5>(Imm) && Imm != 0);
          break;
        case RISCVOp::OPERAND_SIMM6:
          Ok = isInt<6>(Imm);
          break;
        case RISCVOp::OPERAND_SIMM6_NONZERO:
          Ok = Imm != 0 && isInt<6>(Imm);
          break;
        case RISCVOp::OPERAND_VTYPEI10:
          Ok = isUInt<10>(Imm);
          break;
        case RISCVOp::OPERAND_VTYPEI11:
          Ok = isUInt<11>(Imm);
          break;
        case RISCVOp::OPERAND_SIMM12:
          Ok = isInt<12>(Imm);
          break;
        case RISCVOp::OPERAND_SIMM12_LSB00000:
          Ok = isShiftedInt<7, 5>(Imm);
          break;
        case RISCVOp::OPERAND_UIMMLOG2XLEN:
          Ok = STI.is64Bit() ? isUInt<6>(Imm) : isUInt<5>(Imm);
          break;
        case RISCVOp::OPERAND_UIMMLOG2XLEN_NONZERO:
          Ok = STI.is64Bit() ? isUInt<6>(Imm) : isUInt<5>(Imm);
          Ok = Ok && Imm != 0;
          break;
        case RISCVOp::OPERAND_CLUI_IMM:
          Ok = (isUInt<5>(Imm) && Imm != 0) ||
               (Imm >= 0xfffe0 && Imm <= 0xfffff);
          break;
        case RISCVOp::OPERAND_RVKRNUM:
          Ok = Imm >= 0 && Imm <= 10;
          break;
        case RISCVOp::OPERAND_RVKRNUM_0_7:
          Ok = Imm >= 0 && Imm <= 7;
          break;
        case RISCVOp::OPERAND_RVKRNUM_1_10:
          Ok = Imm >= 1 && Imm <= 10;
          break;
        case RISCVOp::OPERAND_RVKRNUM_2_14:
          Ok = Imm >= 2 && Imm <= 14;
          break;
        case RISCVOp::OPERAND_SPIMM:
          Ok = (Imm & 0xf) == 0;
          break;
        }
        if (!Ok) {
          ErrInfo = "Invalid immediate";
          return false;
        }
      }
    }
  }

  const uint64_t TSFlags = Desc.TSFlags;
  if (RISCVII::hasVLOp(TSFlags)) {
    const MachineOperand &Op = MI.getOperand(RISCVII::getVLOpNum(Desc));
    if (!Op.isImm() && !Op.isReg())  {
      ErrInfo = "Invalid operand type for VL operand";
      return false;
    }
    if (Op.isReg() && Op.getReg() != RISCV::NoRegister) {
      const MachineRegisterInfo &MRI = MI.getParent()->getParent()->getRegInfo();
      auto *RC = MRI.getRegClass(Op.getReg());
      if (!RISCV::GPRRegClass.hasSubClassEq(RC)) {
        ErrInfo = "Invalid register class for VL operand";
        return false;
      }
    }
    if (!RISCVII::hasSEWOp(TSFlags)) {
      ErrInfo = "VL operand w/o SEW operand?";
      return false;
    }
  }
  if (RISCVII::hasSEWOp(TSFlags)) {
    unsigned OpIdx = RISCVII::getSEWOpNum(Desc);
    if (!MI.getOperand(OpIdx).isImm()) {
      ErrInfo = "SEW value expected to be an immediate";
      return false;
    }
    uint64_t Log2SEW = MI.getOperand(OpIdx).getImm();
    if (Log2SEW > 31) {
      ErrInfo = "Unexpected SEW value";
      return false;
    }
    unsigned SEW = Log2SEW ? 1 << Log2SEW : 8;
    if (!RISCVVType::isValidSEW(SEW)) {
      ErrInfo = "Unexpected SEW value";
      return false;
    }
  }
  if (RISCVII::hasVecPolicyOp(TSFlags)) {
    unsigned OpIdx = RISCVII::getVecPolicyOpNum(Desc);
    if (!MI.getOperand(OpIdx).isImm()) {
      ErrInfo = "Policy operand expected to be an immediate";
      return false;
    }
    uint64_t Policy = MI.getOperand(OpIdx).getImm();
    if (Policy > (RISCVII::TAIL_AGNOSTIC | RISCVII::MASK_AGNOSTIC)) {
      ErrInfo = "Invalid Policy Value";
      return false;
    }
    if (!RISCVII::hasVLOp(TSFlags)) {
      ErrInfo = "policy operand w/o VL operand?";
      return false;
    }

    // VecPolicy operands can only exist on instructions with passthru/merge
    // arguments. Note that not all arguments with passthru have vec policy
    // operands- some instructions have implicit policies.
    unsigned UseOpIdx;
    if (!MI.isRegTiedToUseOperand(0, &UseOpIdx)) {
      ErrInfo = "policy operand w/o tied operand?";
      return false;
    }
  }

  return true;
}

bool RISCVInstrInfo::canFoldIntoAddrMode(const MachineInstr &MemI, Register Reg,
                                         const MachineInstr &AddrI,
                                         ExtAddrMode &AM) const {
  switch (MemI.getOpcode()) {
  default:
    return false;
  case RISCV::LB:
  case RISCV::LBU:
  case RISCV::LH:
  case RISCV::LHU:
  case RISCV::LW:
  case RISCV::LWU:
  case RISCV::LD:
  case RISCV::FLH:
  case RISCV::FLW:
  case RISCV::FLD:
  case RISCV::SB:
  case RISCV::SH:
  case RISCV::SW:
  case RISCV::SD:
  case RISCV::FSH:
  case RISCV::FSW:
  case RISCV::FSD:
    break;
  }

  if (MemI.getOperand(0).getReg() == Reg)
    return false;

  if (AddrI.getOpcode() != RISCV::ADDI || !AddrI.getOperand(1).isReg() ||
      !AddrI.getOperand(2).isImm())
    return false;

  int64_t OldOffset = MemI.getOperand(2).getImm();
  int64_t Disp = AddrI.getOperand(2).getImm();
  int64_t NewOffset = OldOffset + Disp;
  if (!STI.is64Bit())
    NewOffset = SignExtend64<32>(NewOffset);

  if (!isInt<12>(NewOffset))
    return false;

  AM.BaseReg = AddrI.getOperand(1).getReg();
  AM.ScaledReg = 0;
  AM.Scale = 0;
  AM.Displacement = NewOffset;
  AM.Form = ExtAddrMode::Formula::Basic;
  return true;
}

MachineInstr *RISCVInstrInfo::emitLdStWithAddr(MachineInstr &MemI,
                                               const ExtAddrMode &AM) const {

  const DebugLoc &DL = MemI.getDebugLoc();
  MachineBasicBlock &MBB = *MemI.getParent();

  assert(AM.ScaledReg == 0 && AM.Scale == 0 &&
         "Addressing mode not supported for folding");

  return BuildMI(MBB, MemI, DL, get(MemI.getOpcode()))
      .addReg(MemI.getOperand(0).getReg(),
              MemI.mayLoad() ? RegState::Define : 0)
      .addReg(AM.BaseReg)
      .addImm(AM.Displacement)
      .setMemRefs(MemI.memoperands())
      .setMIFlags(MemI.getFlags());
}

bool RISCVInstrInfo::getMemOperandsWithOffsetWidth(
    const MachineInstr &LdSt, SmallVectorImpl<const MachineOperand *> &BaseOps,
    int64_t &Offset, bool &OffsetIsScalable, LocationSize &Width,
    const TargetRegisterInfo *TRI) const {
  if (!LdSt.mayLoadOrStore())
    return false;

  // Conservatively, only handle scalar loads/stores for now.
  switch (LdSt.getOpcode()) {
  case RISCV::LB:
  case RISCV::LBU:
  case RISCV::SB:
  case RISCV::LH:
  case RISCV::LHU:
  case RISCV::FLH:
  case RISCV::SH:
  case RISCV::FSH:
  case RISCV::LW:
  case RISCV::LWU:
  case RISCV::FLW:
  case RISCV::SW:
  case RISCV::FSW:
  case RISCV::LD:
  case RISCV::FLD:
  case RISCV::SD:
  case RISCV::FSD:
    break;
  default:
    return false;
  }
  const MachineOperand *BaseOp;
  OffsetIsScalable = false;
  if (!getMemOperandWithOffsetWidth(LdSt, BaseOp, Offset, Width, TRI))
    return false;
  BaseOps.push_back(BaseOp);
  return true;
}

// TODO: This was copied from SIInstrInfo. Could it be lifted to a common
// helper?
static bool memOpsHaveSameBasePtr(const MachineInstr &MI1,
                                  ArrayRef<const MachineOperand *> BaseOps1,
                                  const MachineInstr &MI2,
                                  ArrayRef<const MachineOperand *> BaseOps2) {
  // Only examine the first "base" operand of each instruction, on the
  // assumption that it represents the real base address of the memory access.
  // Other operands are typically offsets or indices from this base address.
  if (BaseOps1.front()->isIdenticalTo(*BaseOps2.front()))
    return true;

  if (!MI1.hasOneMemOperand() || !MI2.hasOneMemOperand())
    return false;

  auto MO1 = *MI1.memoperands_begin();
  auto MO2 = *MI2.memoperands_begin();
  if (MO1->getAddrSpace() != MO2->getAddrSpace())
    return false;

  auto Base1 = MO1->getValue();
  auto Base2 = MO2->getValue();
  if (!Base1 || !Base2)
    return false;
  Base1 = getUnderlyingObject(Base1);
  Base2 = getUnderlyingObject(Base2);

  if (isa<UndefValue>(Base1) || isa<UndefValue>(Base2))
    return false;

  return Base1 == Base2;
}

bool RISCVInstrInfo::shouldClusterMemOps(
    ArrayRef<const MachineOperand *> BaseOps1, int64_t Offset1,
    bool OffsetIsScalable1, ArrayRef<const MachineOperand *> BaseOps2,
    int64_t Offset2, bool OffsetIsScalable2, unsigned ClusterSize,
    unsigned NumBytes) const {
  // If the mem ops (to be clustered) do not have the same base ptr, then they
  // should not be clustered
  if (!BaseOps1.empty() && !BaseOps2.empty()) {
    const MachineInstr &FirstLdSt = *BaseOps1.front()->getParent();
    const MachineInstr &SecondLdSt = *BaseOps2.front()->getParent();
    if (!memOpsHaveSameBasePtr(FirstLdSt, BaseOps1, SecondLdSt, BaseOps2))
      return false;
  } else if (!BaseOps1.empty() || !BaseOps2.empty()) {
    // If only one base op is empty, they do not have the same base ptr
    return false;
  }

  unsigned CacheLineSize =
      BaseOps1.front()->getParent()->getMF()->getSubtarget().getCacheLineSize();
  // Assume a cache line size of 64 bytes if no size is set in RISCVSubtarget.
  CacheLineSize = CacheLineSize ? CacheLineSize : 64;
  // Cluster if the memory operations are on the same or a neighbouring cache
  // line, but limit the maximum ClusterSize to avoid creating too much
  // additional register pressure.
  return ClusterSize <= 4 && std::abs(Offset1 - Offset2) < CacheLineSize;
}

// Set BaseReg (the base register operand), Offset (the byte offset being
// accessed) and the access Width of the passed instruction that reads/writes
// memory. Returns false if the instruction does not read/write memory or the
// BaseReg/Offset/Width can't be determined. Is not guaranteed to always
// recognise base operands and offsets in all cases.
// TODO: Add an IsScalable bool ref argument (like the equivalent AArch64
// function) and set it as appropriate.
bool RISCVInstrInfo::getMemOperandWithOffsetWidth(
    const MachineInstr &LdSt, const MachineOperand *&BaseReg, int64_t &Offset,
    LocationSize &Width, const TargetRegisterInfo *TRI) const {
  if (!LdSt.mayLoadOrStore())
    return false;

  // Here we assume the standard RISC-V ISA, which uses a base+offset
  // addressing mode. You'll need to relax these conditions to support custom
  // load/store instructions.
  if (LdSt.getNumExplicitOperands() != 3)
    return false;
  if ((!LdSt.getOperand(1).isReg() && !LdSt.getOperand(1).isFI()) ||
      !LdSt.getOperand(2).isImm())
    return false;

  if (!LdSt.hasOneMemOperand())
    return false;

  Width = (*LdSt.memoperands_begin())->getSize();
  BaseReg = &LdSt.getOperand(1);
  Offset = LdSt.getOperand(2).getImm();
  return true;
}

bool RISCVInstrInfo::areMemAccessesTriviallyDisjoint(
    const MachineInstr &MIa, const MachineInstr &MIb) const {
  assert(MIa.mayLoadOrStore() && "MIa must be a load or store.");
  assert(MIb.mayLoadOrStore() && "MIb must be a load or store.");

  if (MIa.hasUnmodeledSideEffects() || MIb.hasUnmodeledSideEffects() ||
      MIa.hasOrderedMemoryRef() || MIb.hasOrderedMemoryRef())
    return false;

  // Retrieve the base register, offset from the base register and width. Width
  // is the size of memory that is being loaded/stored (e.g. 1, 2, 4).  If
  // base registers are identical, and the offset of a lower memory access +
  // the width doesn't overlap the offset of a higher memory access,
  // then the memory accesses are different.
  const TargetRegisterInfo *TRI = STI.getRegisterInfo();
  const MachineOperand *BaseOpA = nullptr, *BaseOpB = nullptr;
  int64_t OffsetA = 0, OffsetB = 0;
  LocationSize WidthA = 0, WidthB = 0;
  if (getMemOperandWithOffsetWidth(MIa, BaseOpA, OffsetA, WidthA, TRI) &&
      getMemOperandWithOffsetWidth(MIb, BaseOpB, OffsetB, WidthB, TRI)) {
    if (BaseOpA->isIdenticalTo(*BaseOpB)) {
      int LowOffset = std::min(OffsetA, OffsetB);
      int HighOffset = std::max(OffsetA, OffsetB);
      LocationSize LowWidth = (LowOffset == OffsetA) ? WidthA : WidthB;
      if (LowWidth.hasValue() &&
          LowOffset + (int)LowWidth.getValue() <= HighOffset)
        return true;
    }
  }
  return false;
}

std::pair<unsigned, unsigned>
RISCVInstrInfo::decomposeMachineOperandsTargetFlags(unsigned TF) const {
  const unsigned Mask = RISCVII::MO_DIRECT_FLAG_MASK;
  return std::make_pair(TF & Mask, TF & ~Mask);
}

ArrayRef<std::pair<unsigned, const char *>>
RISCVInstrInfo::getSerializableDirectMachineOperandTargetFlags() const {
  using namespace RISCVII;
  static const std::pair<unsigned, const char *> TargetFlags[] = {
      {MO_CALL, "riscv-call"},
      {MO_LO, "riscv-lo"},
      {MO_HI, "riscv-hi"},
      {MO_PCREL_LO, "riscv-pcrel-lo"},
      {MO_PCREL_HI, "riscv-pcrel-hi"},
      {MO_GOT_HI, "riscv-got-hi"},
      {MO_TPREL_LO, "riscv-tprel-lo"},
      {MO_TPREL_HI, "riscv-tprel-hi"},
      {MO_TPREL_ADD, "riscv-tprel-add"},
      {MO_TLS_GOT_HI, "riscv-tls-got-hi"},
      {MO_TLS_GD_HI, "riscv-tls-gd-hi"},
      {MO_TLSDESC_HI, "riscv-tlsdesc-hi"},
      {MO_TLSDESC_LOAD_LO, "riscv-tlsdesc-load-lo"},
      {MO_TLSDESC_ADD_LO, "riscv-tlsdesc-add-lo"},
      {MO_TLSDESC_CALL, "riscv-tlsdesc-call"}};
  return ArrayRef(TargetFlags);
}
bool RISCVInstrInfo::isFunctionSafeToOutlineFrom(
    MachineFunction &MF, bool OutlineFromLinkOnceODRs) const {
  const Function &F = MF.getFunction();

  // Can F be deduplicated by the linker? If it can, don't outline from it.
  if (!OutlineFromLinkOnceODRs && F.hasLinkOnceODRLinkage())
    return false;

  // Don't outline from functions with section markings; the program could
  // expect that all the code is in the named section.
  if (F.hasSection())
    return false;

  // It's safe to outline from MF.
  return true;
}

bool RISCVInstrInfo::isMBBSafeToOutlineFrom(MachineBasicBlock &MBB,
                                            unsigned &Flags) const {
  // More accurate safety checking is done in getOutliningCandidateInfo.
  return TargetInstrInfo::isMBBSafeToOutlineFrom(MBB, Flags);
}

// Enum values indicating how an outlined call should be constructed.
enum MachineOutlinerConstructionID {
  MachineOutlinerDefault
};

bool RISCVInstrInfo::shouldOutlineFromFunctionByDefault(
    MachineFunction &MF) const {
  return MF.getFunction().hasMinSize();
}

std::optional<outliner::OutlinedFunction>
RISCVInstrInfo::getOutliningCandidateInfo(
    std::vector<outliner::Candidate> &RepeatedSequenceLocs) const {

  // First we need to filter out candidates where the X5 register (IE t0) can't
  // be used to setup the function call.
  auto CannotInsertCall = [](outliner::Candidate &C) {
    const TargetRegisterInfo *TRI = C.getMF()->getSubtarget().getRegisterInfo();
    return !C.isAvailableAcrossAndOutOfSeq(RISCV::X5, *TRI);
  };

  llvm::erase_if(RepeatedSequenceLocs, CannotInsertCall);

  // If the sequence doesn't have enough candidates left, then we're done.
  if (RepeatedSequenceLocs.size() < 2)
    return std::nullopt;

  unsigned SequenceSize = 0;

  for (auto &MI : RepeatedSequenceLocs[0])
    SequenceSize += getInstSizeInBytes(MI);

  // call t0, function = 8 bytes.
  unsigned CallOverhead = 8;
  for (auto &C : RepeatedSequenceLocs)
    C.setCallInfo(MachineOutlinerDefault, CallOverhead);

  // jr t0 = 4 bytes, 2 bytes if compressed instructions are enabled.
  unsigned FrameOverhead = 4;
  if (RepeatedSequenceLocs[0]
          .getMF()
          ->getSubtarget<RISCVSubtarget>()
          .hasStdExtCOrZca())
    FrameOverhead = 2;

  return outliner::OutlinedFunction(RepeatedSequenceLocs, SequenceSize,
                                    FrameOverhead, MachineOutlinerDefault);
}

outliner::InstrType
RISCVInstrInfo::getOutliningTypeImpl(MachineBasicBlock::iterator &MBBI,
                                 unsigned Flags) const {
  MachineInstr &MI = *MBBI;
  MachineBasicBlock *MBB = MI.getParent();
  const TargetRegisterInfo *TRI =
      MBB->getParent()->getSubtarget().getRegisterInfo();
  const auto &F = MI.getMF()->getFunction();

  // We can manually strip out CFI instructions later.
  if (MI.isCFIInstruction())
    // If current function has exception handling code, we can't outline &
    // strip these CFI instructions since it may break .eh_frame section
    // needed in unwinding.
    return F.needsUnwindTableEntry() ? outliner::InstrType::Illegal
                                     : outliner::InstrType::Invisible;

  // We need support for tail calls to outlined functions before return
  // statements can be allowed.
  if (MI.isReturn())
    return outliner::InstrType::Illegal;

  // Don't allow modifying the X5 register which we use for return addresses for
  // these outlined functions.
  if (MI.modifiesRegister(RISCV::X5, TRI) ||
      MI.getDesc().hasImplicitDefOfPhysReg(RISCV::X5))
    return outliner::InstrType::Illegal;

  // Make sure the operands don't reference something unsafe.
  for (const auto &MO : MI.operands()) {

    // pcrel-hi and pcrel-lo can't put in separate sections, filter that out
    // if any possible.
    if (MO.getTargetFlags() == RISCVII::MO_PCREL_LO &&
        (MI.getMF()->getTarget().getFunctionSections() || F.hasComdat() ||
         F.hasSection()))
      return outliner::InstrType::Illegal;
  }

  return outliner::InstrType::Legal;
}

void RISCVInstrInfo::buildOutlinedFrame(
    MachineBasicBlock &MBB, MachineFunction &MF,
    const outliner::OutlinedFunction &OF) const {

  // Strip out any CFI instructions
  bool Changed = true;
  while (Changed) {
    Changed = false;
    auto I = MBB.begin();
    auto E = MBB.end();
    for (; I != E; ++I) {
      if (I->isCFIInstruction()) {
        I->removeFromParent();
        Changed = true;
        break;
      }
    }
  }

  MBB.addLiveIn(RISCV::X5);

  // Add in a return instruction to the end of the outlined frame.
  MBB.insert(MBB.end(), BuildMI(MF, DebugLoc(), get(RISCV::JALR))
      .addReg(RISCV::X0, RegState::Define)
      .addReg(RISCV::X5)
      .addImm(0));
}

MachineBasicBlock::iterator RISCVInstrInfo::insertOutlinedCall(
    Module &M, MachineBasicBlock &MBB, MachineBasicBlock::iterator &It,
    MachineFunction &MF, outliner::Candidate &C) const {

  // Add in a call instruction to the outlined function at the given location.
  It = MBB.insert(It,
                  BuildMI(MF, DebugLoc(), get(RISCV::PseudoCALLReg), RISCV::X5)
                      .addGlobalAddress(M.getNamedValue(MF.getName()), 0,
                                        RISCVII::MO_CALL));
  return It;
}

std::optional<RegImmPair> RISCVInstrInfo::isAddImmediate(const MachineInstr &MI,
                                                         Register Reg) const {
  // TODO: Handle cases where Reg is a super- or sub-register of the
  // destination register.
  const MachineOperand &Op0 = MI.getOperand(0);
  if (!Op0.isReg() || Reg != Op0.getReg())
    return std::nullopt;

  // Don't consider ADDIW as a candidate because the caller may not be aware
  // of its sign extension behaviour.
  if (MI.getOpcode() == RISCV::ADDI && MI.getOperand(1).isReg() &&
      MI.getOperand(2).isImm())
    return RegImmPair{MI.getOperand(1).getReg(), MI.getOperand(2).getImm()};

  return std::nullopt;
}

// MIR printer helper function to annotate Operands with a comment.
std::string RISCVInstrInfo::createMIROperandComment(
    const MachineInstr &MI, const MachineOperand &Op, unsigned OpIdx,
    const TargetRegisterInfo *TRI) const {
  // Print a generic comment for this operand if there is one.
  std::string GenericComment =
      TargetInstrInfo::createMIROperandComment(MI, Op, OpIdx, TRI);
  if (!GenericComment.empty())
    return GenericComment;

  // If not, we must have an immediate operand.
  if (!Op.isImm())
    return std::string();

  std::string Comment;
  raw_string_ostream OS(Comment);

  uint64_t TSFlags = MI.getDesc().TSFlags;

  // Print the full VType operand of vsetvli/vsetivli instructions, and the SEW
  // operand of vector codegen pseudos.
  if ((MI.getOpcode() == RISCV::VSETVLI || MI.getOpcode() == RISCV::VSETIVLI ||
       MI.getOpcode() == RISCV::PseudoVSETVLI ||
       MI.getOpcode() == RISCV::PseudoVSETIVLI ||
       MI.getOpcode() == RISCV::PseudoVSETVLIX0) &&
      OpIdx == 2) {
    unsigned Imm = MI.getOperand(OpIdx).getImm();
    RISCVVType::printVType(Imm, OS);
  } else if (RISCVII::hasSEWOp(TSFlags) &&
             OpIdx == RISCVII::getSEWOpNum(MI.getDesc())) {
    unsigned Log2SEW = MI.getOperand(OpIdx).getImm();
    unsigned SEW = Log2SEW ? 1 << Log2SEW : 8;
    assert(RISCVVType::isValidSEW(SEW) && "Unexpected SEW");
    OS << "e" << SEW;
  } else if (RISCVII::hasVecPolicyOp(TSFlags) &&
             OpIdx == RISCVII::getVecPolicyOpNum(MI.getDesc())) {
    unsigned Policy = MI.getOperand(OpIdx).getImm();
    assert(Policy <= (RISCVII::TAIL_AGNOSTIC | RISCVII::MASK_AGNOSTIC) &&
           "Invalid Policy Value");
    OS << (Policy & RISCVII::TAIL_AGNOSTIC ? "ta" : "tu") << ", "
       << (Policy & RISCVII::MASK_AGNOSTIC ? "ma" : "mu");
  }

  OS.flush();
  return Comment;
}

// clang-format off
#define CASE_RVV_OPCODE_UNMASK_LMUL(OP, LMUL)                                 \
  RISCV::Pseudo##OP##_##LMUL

#define CASE_RVV_OPCODE_MASK_LMUL(OP, LMUL)                                   \
  RISCV::Pseudo##OP##_##LMUL##_MASK

#define CASE_RVV_OPCODE_LMUL(OP, LMUL)                                        \
  CASE_RVV_OPCODE_UNMASK_LMUL(OP, LMUL):                                      \
  case CASE_RVV_OPCODE_MASK_LMUL(OP, LMUL)

#define CASE_RVV_OPCODE_UNMASK_WIDEN(OP)                                      \
  CASE_RVV_OPCODE_UNMASK_LMUL(OP, MF8):                                       \
  case CASE_RVV_OPCODE_UNMASK_LMUL(OP, MF4):                                  \
  case CASE_RVV_OPCODE_UNMASK_LMUL(OP, MF2):                                  \
  case CASE_RVV_OPCODE_UNMASK_LMUL(OP, M1):                                   \
  case CASE_RVV_OPCODE_UNMASK_LMUL(OP, M2):                                   \
  case CASE_RVV_OPCODE_UNMASK_LMUL(OP, M4)

#define CASE_RVV_OPCODE_UNMASK(OP)                                            \
  CASE_RVV_OPCODE_UNMASK_WIDEN(OP):                                           \
  case CASE_RVV_OPCODE_UNMASK_LMUL(OP, M8)

#define CASE_RVV_OPCODE_MASK_WIDEN(OP)                                        \
  CASE_RVV_OPCODE_MASK_LMUL(OP, MF8):                                         \
  case CASE_RVV_OPCODE_MASK_LMUL(OP, MF4):                                    \
  case CASE_RVV_OPCODE_MASK_LMUL(OP, MF2):                                    \
  case CASE_RVV_OPCODE_MASK_LMUL(OP, M1):                                     \
  case CASE_RVV_OPCODE_MASK_LMUL(OP, M2):                                     \
  case CASE_RVV_OPCODE_MASK_LMUL(OP, M4)

#define CASE_RVV_OPCODE_MASK(OP)                                              \
  CASE_RVV_OPCODE_MASK_WIDEN(OP):                                             \
  case CASE_RVV_OPCODE_MASK_LMUL(OP, M8)

#define CASE_RVV_OPCODE_WIDEN(OP)                                             \
  CASE_RVV_OPCODE_UNMASK_WIDEN(OP):                                           \
  case CASE_RVV_OPCODE_MASK_WIDEN(OP)

#define CASE_RVV_OPCODE(OP)                                                   \
  CASE_RVV_OPCODE_UNMASK(OP):                                                 \
  case CASE_RVV_OPCODE_MASK(OP)
// clang-format on

// clang-format off
#define CASE_VMA_OPCODE_COMMON(OP, TYPE, LMUL)                                 \
  RISCV::PseudoV##OP##_##TYPE##_##LMUL

#define CASE_VMA_OPCODE_LMULS_M1(OP, TYPE)                                     \
  CASE_VMA_OPCODE_COMMON(OP, TYPE, M1):                                        \
  case CASE_VMA_OPCODE_COMMON(OP, TYPE, M2):                                   \
  case CASE_VMA_OPCODE_COMMON(OP, TYPE, M4):                                   \
  case CASE_VMA_OPCODE_COMMON(OP, TYPE, M8)

#define CASE_VMA_OPCODE_LMULS_MF2(OP, TYPE)                                    \
  CASE_VMA_OPCODE_COMMON(OP, TYPE, MF2):                                       \
  case CASE_VMA_OPCODE_LMULS_M1(OP, TYPE)

#define CASE_VMA_OPCODE_LMULS_MF4(OP, TYPE)                                    \
  CASE_VMA_OPCODE_COMMON(OP, TYPE, MF4):                                       \
  case CASE_VMA_OPCODE_LMULS_MF2(OP, TYPE)

#define CASE_VMA_OPCODE_LMULS(OP, TYPE)                                        \
  CASE_VMA_OPCODE_COMMON(OP, TYPE, MF8):                                       \
  case CASE_VMA_OPCODE_LMULS_MF4(OP, TYPE)

// VFMA instructions are SEW specific.
#define CASE_VFMA_OPCODE_COMMON(OP, TYPE, LMUL, SEW)                           \
  RISCV::PseudoV##OP##_##TYPE##_##LMUL##_##SEW

#define CASE_VFMA_OPCODE_LMULS_M1(OP, TYPE, SEW)                               \
  CASE_VFMA_OPCODE_COMMON(OP, TYPE, M1, SEW):                                  \
  case CASE_VFMA_OPCODE_COMMON(OP, TYPE, M2, SEW):                             \
  case CASE_VFMA_OPCODE_COMMON(OP, TYPE, M4, SEW):                             \
  case CASE_VFMA_OPCODE_COMMON(OP, TYPE, M8, SEW)

#define CASE_VFMA_OPCODE_LMULS_MF2(OP, TYPE, SEW)                              \
  CASE_VFMA_OPCODE_COMMON(OP, TYPE, MF2, SEW):                                 \
  case CASE_VFMA_OPCODE_LMULS_M1(OP, TYPE, SEW)

#define CASE_VFMA_OPCODE_LMULS_MF4(OP, TYPE, SEW)                              \
  CASE_VFMA_OPCODE_COMMON(OP, TYPE, MF4, SEW):                                 \
  case CASE_VFMA_OPCODE_LMULS_MF2(OP, TYPE, SEW)

#define CASE_VFMA_OPCODE_VV(OP)                                                \
  CASE_VFMA_OPCODE_LMULS_MF4(OP, VV, E16):                                     \
  case CASE_VFMA_OPCODE_LMULS_MF2(OP, VV, E32):                                \
  case CASE_VFMA_OPCODE_LMULS_M1(OP, VV, E64)

#define CASE_VFMA_SPLATS(OP)                                                   \
  CASE_VFMA_OPCODE_LMULS_MF4(OP, VFPR16, E16):                                 \
  case CASE_VFMA_OPCODE_LMULS_MF2(OP, VFPR32, E32):                            \
  case CASE_VFMA_OPCODE_LMULS_M1(OP, VFPR64, E64)
// clang-format on

bool RISCVInstrInfo::findCommutedOpIndices(const MachineInstr &MI,
                                           unsigned &SrcOpIdx1,
                                           unsigned &SrcOpIdx2) const {
  const MCInstrDesc &Desc = MI.getDesc();
  if (!Desc.isCommutable())
    return false;

  switch (MI.getOpcode()) {
  case RISCV::TH_MVEQZ:
  case RISCV::TH_MVNEZ:
    // We can't commute operands if operand 2 (i.e., rs1 in
    // mveqz/mvnez rd,rs1,rs2) is the zero-register (as it is
    // not valid as the in/out-operand 1).
    if (MI.getOperand(2).getReg() == RISCV::X0)
      return false;
    // Operands 1 and 2 are commutable, if we switch the opcode.
    return fixCommutedOpIndices(SrcOpIdx1, SrcOpIdx2, 1, 2);
  case RISCV::TH_MULA:
  case RISCV::TH_MULAW:
  case RISCV::TH_MULAH:
  case RISCV::TH_MULS:
  case RISCV::TH_MULSW:
  case RISCV::TH_MULSH:
    // Operands 2 and 3 are commutable.
    return fixCommutedOpIndices(SrcOpIdx1, SrcOpIdx2, 2, 3);
  case RISCV::PseudoCCMOVGPRNoX0:
  case RISCV::PseudoCCMOVGPR:
    // Operands 4 and 5 are commutable.
    return fixCommutedOpIndices(SrcOpIdx1, SrcOpIdx2, 4, 5);
  case CASE_RVV_OPCODE(VADD_VV):
  case CASE_RVV_OPCODE(VAND_VV):
  case CASE_RVV_OPCODE(VOR_VV):
  case CASE_RVV_OPCODE(VXOR_VV):
  case CASE_RVV_OPCODE_MASK(VMSEQ_VV):
  case CASE_RVV_OPCODE_MASK(VMSNE_VV):
  case CASE_RVV_OPCODE(VMIN_VV):
  case CASE_RVV_OPCODE(VMINU_VV):
  case CASE_RVV_OPCODE(VMAX_VV):
  case CASE_RVV_OPCODE(VMAXU_VV):
  case CASE_RVV_OPCODE(VMUL_VV):
  case CASE_RVV_OPCODE(VMULH_VV):
  case CASE_RVV_OPCODE(VMULHU_VV):
  case CASE_RVV_OPCODE_WIDEN(VWADD_VV):
  case CASE_RVV_OPCODE_WIDEN(VWADDU_VV):
  case CASE_RVV_OPCODE_WIDEN(VWMUL_VV):
  case CASE_RVV_OPCODE_WIDEN(VWMULU_VV):
  case CASE_RVV_OPCODE_WIDEN(VWMACC_VV):
  case CASE_RVV_OPCODE_WIDEN(VWMACCU_VV):
  case CASE_RVV_OPCODE_UNMASK(VADC_VVM):
  case CASE_RVV_OPCODE(VSADD_VV):
  case CASE_RVV_OPCODE(VSADDU_VV):
  case CASE_RVV_OPCODE(VAADD_VV):
  case CASE_RVV_OPCODE(VAADDU_VV):
  case CASE_RVV_OPCODE(VSMUL_VV):
    // Operands 2 and 3 are commutable.
    return fixCommutedOpIndices(SrcOpIdx1, SrcOpIdx2, 2, 3);
  case CASE_VFMA_SPLATS(FMADD):
  case CASE_VFMA_SPLATS(FMSUB):
  case CASE_VFMA_SPLATS(FMACC):
  case CASE_VFMA_SPLATS(FMSAC):
  case CASE_VFMA_SPLATS(FNMADD):
  case CASE_VFMA_SPLATS(FNMSUB):
  case CASE_VFMA_SPLATS(FNMACC):
  case CASE_VFMA_SPLATS(FNMSAC):
  case CASE_VFMA_OPCODE_VV(FMACC):
  case CASE_VFMA_OPCODE_VV(FMSAC):
  case CASE_VFMA_OPCODE_VV(FNMACC):
  case CASE_VFMA_OPCODE_VV(FNMSAC):
  case CASE_VMA_OPCODE_LMULS(MADD, VX):
  case CASE_VMA_OPCODE_LMULS(NMSUB, VX):
  case CASE_VMA_OPCODE_LMULS(MACC, VX):
  case CASE_VMA_OPCODE_LMULS(NMSAC, VX):
  case CASE_VMA_OPCODE_LMULS(MACC, VV):
  case CASE_VMA_OPCODE_LMULS(NMSAC, VV): {
    // If the tail policy is undisturbed we can't commute.
    assert(RISCVII::hasVecPolicyOp(MI.getDesc().TSFlags));
    if ((MI.getOperand(MI.getNumExplicitOperands() - 1).getImm() & 1) == 0)
      return false;

    // For these instructions we can only swap operand 1 and operand 3 by
    // changing the opcode.
    unsigned CommutableOpIdx1 = 1;
    unsigned CommutableOpIdx2 = 3;
    if (!fixCommutedOpIndices(SrcOpIdx1, SrcOpIdx2, CommutableOpIdx1,
                              CommutableOpIdx2))
      return false;
    return true;
  }
  case CASE_VFMA_OPCODE_VV(FMADD):
  case CASE_VFMA_OPCODE_VV(FMSUB):
  case CASE_VFMA_OPCODE_VV(FNMADD):
  case CASE_VFMA_OPCODE_VV(FNMSUB):
  case CASE_VMA_OPCODE_LMULS(MADD, VV):
  case CASE_VMA_OPCODE_LMULS(NMSUB, VV): {
    // If the tail policy is undisturbed we can't commute.
    assert(RISCVII::hasVecPolicyOp(MI.getDesc().TSFlags));
    if ((MI.getOperand(MI.getNumExplicitOperands() - 1).getImm() & 1) == 0)
      return false;

    // For these instructions we have more freedom. We can commute with the
    // other multiplicand or with the addend/subtrahend/minuend.

    // Any fixed operand must be from source 1, 2 or 3.
    if (SrcOpIdx1 != CommuteAnyOperandIndex && SrcOpIdx1 > 3)
      return false;
    if (SrcOpIdx2 != CommuteAnyOperandIndex && SrcOpIdx2 > 3)
      return false;

    // It both ops are fixed one must be the tied source.
    if (SrcOpIdx1 != CommuteAnyOperandIndex &&
        SrcOpIdx2 != CommuteAnyOperandIndex && SrcOpIdx1 != 1 && SrcOpIdx2 != 1)
      return false;

    // Look for two different register operands assumed to be commutable
    // regardless of the FMA opcode. The FMA opcode is adjusted later if
    // needed.
    if (SrcOpIdx1 == CommuteAnyOperandIndex ||
        SrcOpIdx2 == CommuteAnyOperandIndex) {
      // At least one of operands to be commuted is not specified and
      // this method is free to choose appropriate commutable operands.
      unsigned CommutableOpIdx1 = SrcOpIdx1;
      if (SrcOpIdx1 == SrcOpIdx2) {
        // Both of operands are not fixed. Set one of commutable
        // operands to the tied source.
        CommutableOpIdx1 = 1;
      } else if (SrcOpIdx1 == CommuteAnyOperandIndex) {
        // Only one of the operands is not fixed.
        CommutableOpIdx1 = SrcOpIdx2;
      }

      // CommutableOpIdx1 is well defined now. Let's choose another commutable
      // operand and assign its index to CommutableOpIdx2.
      unsigned CommutableOpIdx2;
      if (CommutableOpIdx1 != 1) {
        // If we haven't already used the tied source, we must use it now.
        CommutableOpIdx2 = 1;
      } else {
        Register Op1Reg = MI.getOperand(CommutableOpIdx1).getReg();

        // The commuted operands should have different registers.
        // Otherwise, the commute transformation does not change anything and
        // is useless. We use this as a hint to make our decision.
        if (Op1Reg != MI.getOperand(2).getReg())
          CommutableOpIdx2 = 2;
        else
          CommutableOpIdx2 = 3;
      }

      // Assign the found pair of commutable indices to SrcOpIdx1 and
      // SrcOpIdx2 to return those values.
      if (!fixCommutedOpIndices(SrcOpIdx1, SrcOpIdx2, CommutableOpIdx1,
                                CommutableOpIdx2))
        return false;
    }

    return true;
  }
  }

  return TargetInstrInfo::findCommutedOpIndices(MI, SrcOpIdx1, SrcOpIdx2);
}

// clang-format off
#define CASE_VMA_CHANGE_OPCODE_COMMON(OLDOP, NEWOP, TYPE, LMUL)                \
  case RISCV::PseudoV##OLDOP##_##TYPE##_##LMUL:                                \
    Opc = RISCV::PseudoV##NEWOP##_##TYPE##_##LMUL;                             \
    break;

#define CASE_VMA_CHANGE_OPCODE_LMULS_M1(OLDOP, NEWOP, TYPE)                    \
  CASE_VMA_CHANGE_OPCODE_COMMON(OLDOP, NEWOP, TYPE, M1)                        \
  CASE_VMA_CHANGE_OPCODE_COMMON(OLDOP, NEWOP, TYPE, M2)                        \
  CASE_VMA_CHANGE_OPCODE_COMMON(OLDOP, NEWOP, TYPE, M4)                        \
  CASE_VMA_CHANGE_OPCODE_COMMON(OLDOP, NEWOP, TYPE, M8)

#define CASE_VMA_CHANGE_OPCODE_LMULS_MF2(OLDOP, NEWOP, TYPE)                   \
  CASE_VMA_CHANGE_OPCODE_COMMON(OLDOP, NEWOP, TYPE, MF2)                       \
  CASE_VMA_CHANGE_OPCODE_LMULS_M1(OLDOP, NEWOP, TYPE)

#define CASE_VMA_CHANGE_OPCODE_LMULS_MF4(OLDOP, NEWOP, TYPE)                   \
  CASE_VMA_CHANGE_OPCODE_COMMON(OLDOP, NEWOP, TYPE, MF4)                       \
  CASE_VMA_CHANGE_OPCODE_LMULS_MF2(OLDOP, NEWOP, TYPE)

#define CASE_VMA_CHANGE_OPCODE_LMULS(OLDOP, NEWOP, TYPE)                       \
  CASE_VMA_CHANGE_OPCODE_COMMON(OLDOP, NEWOP, TYPE, MF8)                       \
  CASE_VMA_CHANGE_OPCODE_LMULS_MF4(OLDOP, NEWOP, TYPE)

#define CASE_VMA_CHANGE_OPCODE_SPLATS(OLDOP, NEWOP)                            \
  CASE_VMA_CHANGE_OPCODE_LMULS_MF4(OLDOP, NEWOP, VFPR16)                       \
  CASE_VMA_CHANGE_OPCODE_LMULS_MF2(OLDOP, NEWOP, VFPR32)                       \
  CASE_VMA_CHANGE_OPCODE_LMULS_M1(OLDOP, NEWOP, VFPR64)

// VFMA depends on SEW.
#define CASE_VFMA_CHANGE_OPCODE_COMMON(OLDOP, NEWOP, TYPE, LMUL, SEW)          \
  case RISCV::PseudoV##OLDOP##_##TYPE##_##LMUL##_##SEW:                        \
    Opc = RISCV::PseudoV##NEWOP##_##TYPE##_##LMUL##_##SEW;                     \
    break;

#define CASE_VFMA_CHANGE_OPCODE_LMULS_M1(OLDOP, NEWOP, TYPE, SEW)              \
  CASE_VFMA_CHANGE_OPCODE_COMMON(OLDOP, NEWOP, TYPE, M1, SEW)                  \
  CASE_VFMA_CHANGE_OPCODE_COMMON(OLDOP, NEWOP, TYPE, M2, SEW)                  \
  CASE_VFMA_CHANGE_OPCODE_COMMON(OLDOP, NEWOP, TYPE, M4, SEW)                  \
  CASE_VFMA_CHANGE_OPCODE_COMMON(OLDOP, NEWOP, TYPE, M8, SEW)

#define CASE_VFMA_CHANGE_OPCODE_LMULS_MF2(OLDOP, NEWOP, TYPE, SEW)             \
  CASE_VFMA_CHANGE_OPCODE_COMMON(OLDOP, NEWOP, TYPE, MF2, SEW)                 \
  CASE_VFMA_CHANGE_OPCODE_LMULS_M1(OLDOP, NEWOP, TYPE, SEW)

#define CASE_VFMA_CHANGE_OPCODE_VV(OLDOP, NEWOP)                               \
  CASE_VFMA_CHANGE_OPCODE_LMULS_MF4(OLDOP, NEWOP, VV, E16)                     \
  CASE_VFMA_CHANGE_OPCODE_LMULS_MF2(OLDOP, NEWOP, VV, E32)                     \
  CASE_VFMA_CHANGE_OPCODE_LMULS_M1(OLDOP, NEWOP, VV, E64)

#define CASE_VFMA_CHANGE_OPCODE_LMULS_MF4(OLDOP, NEWOP, TYPE, SEW)             \
  CASE_VFMA_CHANGE_OPCODE_COMMON(OLDOP, NEWOP, TYPE, MF4, SEW)                 \
  CASE_VFMA_CHANGE_OPCODE_LMULS_MF2(OLDOP, NEWOP, TYPE, SEW)

#define CASE_VFMA_CHANGE_OPCODE_LMULS(OLDOP, NEWOP, TYPE, SEW)                 \
  CASE_VFMA_CHANGE_OPCODE_COMMON(OLDOP, NEWOP, TYPE, MF8, SEW)                 \
  CASE_VFMA_CHANGE_OPCODE_LMULS_MF4(OLDOP, NEWOP, TYPE, SEW)

#define CASE_VFMA_CHANGE_OPCODE_SPLATS(OLDOP, NEWOP)                           \
  CASE_VFMA_CHANGE_OPCODE_LMULS_MF4(OLDOP, NEWOP, VFPR16, E16)                 \
  CASE_VFMA_CHANGE_OPCODE_LMULS_MF2(OLDOP, NEWOP, VFPR32, E32)                 \
  CASE_VFMA_CHANGE_OPCODE_LMULS_M1(OLDOP, NEWOP, VFPR64, E64)

MachineInstr *RISCVInstrInfo::commuteInstructionImpl(MachineInstr &MI,
                                                     bool NewMI,
                                                     unsigned OpIdx1,
                                                     unsigned OpIdx2) const {
  auto cloneIfNew = [NewMI](MachineInstr &MI) -> MachineInstr & {
    if (NewMI)
      return *MI.getParent()->getParent()->CloneMachineInstr(&MI);
    return MI;
  };

  switch (MI.getOpcode()) {
  case RISCV::TH_MVEQZ:
  case RISCV::TH_MVNEZ: {
    auto &WorkingMI = cloneIfNew(MI);
    WorkingMI.setDesc(get(MI.getOpcode() == RISCV::TH_MVEQZ ? RISCV::TH_MVNEZ
                                                            : RISCV::TH_MVEQZ));
    return TargetInstrInfo::commuteInstructionImpl(WorkingMI, false, OpIdx1,
                                                   OpIdx2);
  }
  case RISCV::PseudoCCMOVGPRNoX0:
  case RISCV::PseudoCCMOVGPR: {
    // CCMOV can be commuted by inverting the condition.
    auto CC = static_cast<RISCVCC::CondCode>(MI.getOperand(3).getImm());
    CC = RISCVCC::getOppositeBranchCondition(CC);
    auto &WorkingMI = cloneIfNew(MI);
    WorkingMI.getOperand(3).setImm(CC);
    return TargetInstrInfo::commuteInstructionImpl(WorkingMI, /*NewMI*/ false,
                                                   OpIdx1, OpIdx2);
  }
  case CASE_VFMA_SPLATS(FMACC):
  case CASE_VFMA_SPLATS(FMADD):
  case CASE_VFMA_SPLATS(FMSAC):
  case CASE_VFMA_SPLATS(FMSUB):
  case CASE_VFMA_SPLATS(FNMACC):
  case CASE_VFMA_SPLATS(FNMADD):
  case CASE_VFMA_SPLATS(FNMSAC):
  case CASE_VFMA_SPLATS(FNMSUB):
  case CASE_VFMA_OPCODE_VV(FMACC):
  case CASE_VFMA_OPCODE_VV(FMSAC):
  case CASE_VFMA_OPCODE_VV(FNMACC):
  case CASE_VFMA_OPCODE_VV(FNMSAC):
  case CASE_VMA_OPCODE_LMULS(MADD, VX):
  case CASE_VMA_OPCODE_LMULS(NMSUB, VX):
  case CASE_VMA_OPCODE_LMULS(MACC, VX):
  case CASE_VMA_OPCODE_LMULS(NMSAC, VX):
  case CASE_VMA_OPCODE_LMULS(MACC, VV):
  case CASE_VMA_OPCODE_LMULS(NMSAC, VV): {
    // It only make sense to toggle these between clobbering the
    // addend/subtrahend/minuend one of the multiplicands.
    assert((OpIdx1 == 1 || OpIdx2 == 1) && "Unexpected opcode index");
    assert((OpIdx1 == 3 || OpIdx2 == 3) && "Unexpected opcode index");
    unsigned Opc;
    switch (MI.getOpcode()) {
      default:
        llvm_unreachable("Unexpected opcode");
      CASE_VFMA_CHANGE_OPCODE_SPLATS(FMACC, FMADD)
      CASE_VFMA_CHANGE_OPCODE_SPLATS(FMADD, FMACC)
      CASE_VFMA_CHANGE_OPCODE_SPLATS(FMSAC, FMSUB)
      CASE_VFMA_CHANGE_OPCODE_SPLATS(FMSUB, FMSAC)
      CASE_VFMA_CHANGE_OPCODE_SPLATS(FNMACC, FNMADD)
      CASE_VFMA_CHANGE_OPCODE_SPLATS(FNMADD, FNMACC)
      CASE_VFMA_CHANGE_OPCODE_SPLATS(FNMSAC, FNMSUB)
      CASE_VFMA_CHANGE_OPCODE_SPLATS(FNMSUB, FNMSAC)
      CASE_VFMA_CHANGE_OPCODE_VV(FMACC, FMADD)
      CASE_VFMA_CHANGE_OPCODE_VV(FMSAC, FMSUB)
      CASE_VFMA_CHANGE_OPCODE_VV(FNMACC, FNMADD)
      CASE_VFMA_CHANGE_OPCODE_VV(FNMSAC, FNMSUB)
      CASE_VMA_CHANGE_OPCODE_LMULS(MACC, MADD, VX)
      CASE_VMA_CHANGE_OPCODE_LMULS(MADD, MACC, VX)
      CASE_VMA_CHANGE_OPCODE_LMULS(NMSAC, NMSUB, VX)
      CASE_VMA_CHANGE_OPCODE_LMULS(NMSUB, NMSAC, VX)
      CASE_VMA_CHANGE_OPCODE_LMULS(MACC, MADD, VV)
      CASE_VMA_CHANGE_OPCODE_LMULS(NMSAC, NMSUB, VV)
    }

    auto &WorkingMI = cloneIfNew(MI);
    WorkingMI.setDesc(get(Opc));
    return TargetInstrInfo::commuteInstructionImpl(WorkingMI, /*NewMI=*/false,
                                                   OpIdx1, OpIdx2);
  }
  case CASE_VFMA_OPCODE_VV(FMADD):
  case CASE_VFMA_OPCODE_VV(FMSUB):
  case CASE_VFMA_OPCODE_VV(FNMADD):
  case CASE_VFMA_OPCODE_VV(FNMSUB):
  case CASE_VMA_OPCODE_LMULS(MADD, VV):
  case CASE_VMA_OPCODE_LMULS(NMSUB, VV): {
    assert((OpIdx1 == 1 || OpIdx2 == 1) && "Unexpected opcode index");
    // If one of the operands, is the addend we need to change opcode.
    // Otherwise we're just swapping 2 of the multiplicands.
    if (OpIdx1 == 3 || OpIdx2 == 3) {
      unsigned Opc;
      switch (MI.getOpcode()) {
        default:
          llvm_unreachable("Unexpected opcode");
        CASE_VFMA_CHANGE_OPCODE_VV(FMADD, FMACC)
        CASE_VFMA_CHANGE_OPCODE_VV(FMSUB, FMSAC)
        CASE_VFMA_CHANGE_OPCODE_VV(FNMADD, FNMACC)
        CASE_VFMA_CHANGE_OPCODE_VV(FNMSUB, FNMSAC)
        CASE_VMA_CHANGE_OPCODE_LMULS(MADD, MACC, VV)
        CASE_VMA_CHANGE_OPCODE_LMULS(NMSUB, NMSAC, VV)
      }

      auto &WorkingMI = cloneIfNew(MI);
      WorkingMI.setDesc(get(Opc));
      return TargetInstrInfo::commuteInstructionImpl(WorkingMI, /*NewMI=*/false,
                                                     OpIdx1, OpIdx2);
    }
    // Let the default code handle it.
    break;
  }
  }

  return TargetInstrInfo::commuteInstructionImpl(MI, NewMI, OpIdx1, OpIdx2);
}

#undef CASE_RVV_OPCODE_UNMASK_LMUL
#undef CASE_RVV_OPCODE_MASK_LMUL
#undef CASE_RVV_OPCODE_LMUL
#undef CASE_RVV_OPCODE_UNMASK_WIDEN
#undef CASE_RVV_OPCODE_UNMASK
#undef CASE_RVV_OPCODE_MASK_WIDEN
#undef CASE_RVV_OPCODE_MASK
#undef CASE_RVV_OPCODE_WIDEN
#undef CASE_RVV_OPCODE

#undef CASE_VMA_OPCODE_COMMON
#undef CASE_VMA_OPCODE_LMULS_M1
#undef CASE_VMA_OPCODE_LMULS_MF2
#undef CASE_VMA_OPCODE_LMULS_MF4
#undef CASE_VMA_OPCODE_LMULS
#undef CASE_VFMA_OPCODE_COMMON
#undef CASE_VFMA_OPCODE_LMULS_M1
#undef CASE_VFMA_OPCODE_LMULS_MF2
#undef CASE_VFMA_OPCODE_LMULS_MF4
#undef CASE_VFMA_OPCODE_VV
#undef CASE_VFMA_SPLATS

// clang-format off
#define CASE_WIDEOP_OPCODE_COMMON(OP, LMUL)                                    \
  RISCV::PseudoV##OP##_##LMUL##_TIED

#define CASE_WIDEOP_OPCODE_LMULS_MF4(OP)                                       \
  CASE_WIDEOP_OPCODE_COMMON(OP, MF4):                                          \
  case CASE_WIDEOP_OPCODE_COMMON(OP, MF2):                                     \
  case CASE_WIDEOP_OPCODE_COMMON(OP, M1):                                      \
  case CASE_WIDEOP_OPCODE_COMMON(OP, M2):                                      \
  case CASE_WIDEOP_OPCODE_COMMON(OP, M4)

#define CASE_WIDEOP_OPCODE_LMULS(OP)                                           \
  CASE_WIDEOP_OPCODE_COMMON(OP, MF8):                                          \
  case CASE_WIDEOP_OPCODE_LMULS_MF4(OP)

#define CASE_WIDEOP_CHANGE_OPCODE_COMMON(OP, LMUL)                             \
  case RISCV::PseudoV##OP##_##LMUL##_TIED:                                     \
    NewOpc = RISCV::PseudoV##OP##_##LMUL;                                      \
    break;

#define CASE_WIDEOP_CHANGE_OPCODE_LMULS_MF4(OP)                                \
  CASE_WIDEOP_CHANGE_OPCODE_COMMON(OP, MF4)                                    \
  CASE_WIDEOP_CHANGE_OPCODE_COMMON(OP, MF2)                                    \
  CASE_WIDEOP_CHANGE_OPCODE_COMMON(OP, M1)                                     \
  CASE_WIDEOP_CHANGE_OPCODE_COMMON(OP, M2)                                     \
  CASE_WIDEOP_CHANGE_OPCODE_COMMON(OP, M4)

#define CASE_WIDEOP_CHANGE_OPCODE_LMULS(OP)                                    \
  CASE_WIDEOP_CHANGE_OPCODE_COMMON(OP, MF8)                                    \
  CASE_WIDEOP_CHANGE_OPCODE_LMULS_MF4(OP)

// FP Widening Ops may by SEW aware. Create SEW aware cases for these cases.
#define CASE_FP_WIDEOP_OPCODE_COMMON(OP, LMUL, SEW)                            \
  RISCV::PseudoV##OP##_##LMUL##_##SEW##_TIED

#define CASE_FP_WIDEOP_OPCODE_LMULS_MF4(OP)                                    \
  CASE_FP_WIDEOP_OPCODE_COMMON(OP, MF4, E16):                                  \
  case CASE_FP_WIDEOP_OPCODE_COMMON(OP, MF2, E16):                             \
  case CASE_FP_WIDEOP_OPCODE_COMMON(OP, MF2, E32):                             \
  case CASE_FP_WIDEOP_OPCODE_COMMON(OP, M1, E16):                              \
  case CASE_FP_WIDEOP_OPCODE_COMMON(OP, M1, E32):                              \
  case CASE_FP_WIDEOP_OPCODE_COMMON(OP, M2, E16):                              \
  case CASE_FP_WIDEOP_OPCODE_COMMON(OP, M2, E32):                              \
  case CASE_FP_WIDEOP_OPCODE_COMMON(OP, M4, E16):                              \
  case CASE_FP_WIDEOP_OPCODE_COMMON(OP, M4, E32)                               \

#define CASE_FP_WIDEOP_CHANGE_OPCODE_COMMON(OP, LMUL, SEW)                     \
  case RISCV::PseudoV##OP##_##LMUL##_##SEW##_TIED:                             \
    NewOpc = RISCV::PseudoV##OP##_##LMUL##_##SEW;                              \
    break;

#define CASE_FP_WIDEOP_CHANGE_OPCODE_LMULS_MF4(OP)                             \
  CASE_FP_WIDEOP_CHANGE_OPCODE_COMMON(OP, MF4, E16)                            \
  CASE_FP_WIDEOP_CHANGE_OPCODE_COMMON(OP, MF2, E16)                            \
  CASE_FP_WIDEOP_CHANGE_OPCODE_COMMON(OP, MF2, E32)                            \
  CASE_FP_WIDEOP_CHANGE_OPCODE_COMMON(OP, M1, E16)                             \
  CASE_FP_WIDEOP_CHANGE_OPCODE_COMMON(OP, M1, E32)                             \
  CASE_FP_WIDEOP_CHANGE_OPCODE_COMMON(OP, M2, E16)                             \
  CASE_FP_WIDEOP_CHANGE_OPCODE_COMMON(OP, M2, E32)                             \
  CASE_FP_WIDEOP_CHANGE_OPCODE_COMMON(OP, M4, E16)                             \
  CASE_FP_WIDEOP_CHANGE_OPCODE_COMMON(OP, M4, E32)                             \

#define CASE_FP_WIDEOP_CHANGE_OPCODE_LMULS(OP)                                 \
  CASE_FP_WIDEOP_CHANGE_OPCODE_LMULS_MF4(OP)
// clang-format on

MachineInstr *RISCVInstrInfo::convertToThreeAddress(MachineInstr &MI,
                                                    LiveVariables *LV,
                                                    LiveIntervals *LIS) const {
  MachineInstrBuilder MIB;
  switch (MI.getOpcode()) {
  default:
    return nullptr;
  case CASE_FP_WIDEOP_OPCODE_LMULS_MF4(FWADD_WV):
  case CASE_FP_WIDEOP_OPCODE_LMULS_MF4(FWSUB_WV): {
    assert(RISCVII::hasVecPolicyOp(MI.getDesc().TSFlags) &&
           MI.getNumExplicitOperands() == 7 &&
           "Expect 7 explicit operands rd, rs2, rs1, rm, vl, sew, policy");
    // If the tail policy is undisturbed we can't convert.
    if ((MI.getOperand(RISCVII::getVecPolicyOpNum(MI.getDesc())).getImm() &
         1) == 0)
      return nullptr;
    // clang-format off
    unsigned NewOpc;
    switch (MI.getOpcode()) {
    default:
      llvm_unreachable("Unexpected opcode");
    CASE_FP_WIDEOP_CHANGE_OPCODE_LMULS_MF4(FWADD_WV)
    CASE_FP_WIDEOP_CHANGE_OPCODE_LMULS_MF4(FWSUB_WV)
    }
    // clang-format on

    MachineBasicBlock &MBB = *MI.getParent();
    MIB = BuildMI(MBB, MI, MI.getDebugLoc(), get(NewOpc))
              .add(MI.getOperand(0))
              .addReg(MI.getOperand(0).getReg(), RegState::Undef)
              .add(MI.getOperand(1))
              .add(MI.getOperand(2))
              .add(MI.getOperand(3))
              .add(MI.getOperand(4))
              .add(MI.getOperand(5))
              .add(MI.getOperand(6));
    break;
  }
  case CASE_WIDEOP_OPCODE_LMULS(WADD_WV):
  case CASE_WIDEOP_OPCODE_LMULS(WADDU_WV):
  case CASE_WIDEOP_OPCODE_LMULS(WSUB_WV):
  case CASE_WIDEOP_OPCODE_LMULS(WSUBU_WV): {
    // If the tail policy is undisturbed we can't convert.
    assert(RISCVII::hasVecPolicyOp(MI.getDesc().TSFlags) &&
           MI.getNumExplicitOperands() == 6);
    if ((MI.getOperand(5).getImm() & 1) == 0)
      return nullptr;

    // clang-format off
    unsigned NewOpc;
    switch (MI.getOpcode()) {
    default:
      llvm_unreachable("Unexpected opcode");
    CASE_WIDEOP_CHANGE_OPCODE_LMULS(WADD_WV)
    CASE_WIDEOP_CHANGE_OPCODE_LMULS(WADDU_WV)
    CASE_WIDEOP_CHANGE_OPCODE_LMULS(WSUB_WV)
    CASE_WIDEOP_CHANGE_OPCODE_LMULS(WSUBU_WV)
    }
    // clang-format on

    MachineBasicBlock &MBB = *MI.getParent();
    MIB = BuildMI(MBB, MI, MI.getDebugLoc(), get(NewOpc))
              .add(MI.getOperand(0))
              .addReg(MI.getOperand(0).getReg(), RegState::Undef)
              .add(MI.getOperand(1))
              .add(MI.getOperand(2))
              .add(MI.getOperand(3))
              .add(MI.getOperand(4))
              .add(MI.getOperand(5));
    break;
  }
  }
  MIB.copyImplicitOps(MI);

  if (LV) {
    unsigned NumOps = MI.getNumOperands();
    for (unsigned I = 1; I < NumOps; ++I) {
      MachineOperand &Op = MI.getOperand(I);
      if (Op.isReg() && Op.isKill())
        LV->replaceKillInstruction(Op.getReg(), MI, *MIB);
    }
  }

  if (LIS) {
    SlotIndex Idx = LIS->ReplaceMachineInstrInMaps(MI, *MIB);

    if (MI.getOperand(0).isEarlyClobber()) {
      // Use operand 1 was tied to early-clobber def operand 0, so its live
      // interval could have ended at an early-clobber slot. Now they are not
      // tied we need to update it to the normal register slot.
      LiveInterval &LI = LIS->getInterval(MI.getOperand(1).getReg());
      LiveRange::Segment *S = LI.getSegmentContaining(Idx);
      if (S->end == Idx.getRegSlot(true))
        S->end = Idx.getRegSlot();
    }
  }

  return MIB;
}

#undef CASE_WIDEOP_OPCODE_COMMON
#undef CASE_WIDEOP_OPCODE_LMULS_MF4
#undef CASE_WIDEOP_OPCODE_LMULS
#undef CASE_WIDEOP_CHANGE_OPCODE_COMMON
#undef CASE_WIDEOP_CHANGE_OPCODE_LMULS_MF4
#undef CASE_WIDEOP_CHANGE_OPCODE_LMULS
#undef CASE_FP_WIDEOP_OPCODE_COMMON
#undef CASE_FP_WIDEOP_OPCODE_LMULS_MF4
#undef CASE_FP_WIDEOP_CHANGE_OPCODE_COMMON
#undef CASE_FP_WIDEOP_CHANGE_OPCODE_LMULS_MF4
#undef CASE_FP_WIDEOP_CHANGE_OPCODE_LMULS

void RISCVInstrInfo::mulImm(MachineFunction &MF, MachineBasicBlock &MBB,
                            MachineBasicBlock::iterator II, const DebugLoc &DL,
                            Register DestReg, uint32_t Amount,
                            MachineInstr::MIFlag Flag) const {
  MachineRegisterInfo &MRI = MF.getRegInfo();
  if (llvm::has_single_bit<uint32_t>(Amount)) {
    uint32_t ShiftAmount = Log2_32(Amount);
    if (ShiftAmount == 0)
      return;
    BuildMI(MBB, II, DL, get(RISCV::SLLI), DestReg)
        .addReg(DestReg, RegState::Kill)
        .addImm(ShiftAmount)
        .setMIFlag(Flag);
  } else if (STI.hasStdExtZba() &&
             ((Amount % 3 == 0 && isPowerOf2_64(Amount / 3)) ||
              (Amount % 5 == 0 && isPowerOf2_64(Amount / 5)) ||
              (Amount % 9 == 0 && isPowerOf2_64(Amount / 9)))) {
    // We can use Zba SHXADD+SLLI instructions for multiply in some cases.
    unsigned Opc;
    uint32_t ShiftAmount;
    if (Amount % 9 == 0) {
      Opc = RISCV::SH3ADD;
      ShiftAmount = Log2_64(Amount / 9);
    } else if (Amount % 5 == 0) {
      Opc = RISCV::SH2ADD;
      ShiftAmount = Log2_64(Amount / 5);
    } else if (Amount % 3 == 0) {
      Opc = RISCV::SH1ADD;
      ShiftAmount = Log2_64(Amount / 3);
    } else {
      llvm_unreachable("implied by if-clause");
    }
    if (ShiftAmount)
      BuildMI(MBB, II, DL, get(RISCV::SLLI), DestReg)
          .addReg(DestReg, RegState::Kill)
          .addImm(ShiftAmount)
          .setMIFlag(Flag);
    BuildMI(MBB, II, DL, get(Opc), DestReg)
        .addReg(DestReg, RegState::Kill)
        .addReg(DestReg)
        .setMIFlag(Flag);
  } else if (llvm::has_single_bit<uint32_t>(Amount - 1)) {
    Register ScaledRegister = MRI.createVirtualRegister(&RISCV::GPRRegClass);
    uint32_t ShiftAmount = Log2_32(Amount - 1);
    BuildMI(MBB, II, DL, get(RISCV::SLLI), ScaledRegister)
        .addReg(DestReg)
        .addImm(ShiftAmount)
        .setMIFlag(Flag);
    BuildMI(MBB, II, DL, get(RISCV::ADD), DestReg)
        .addReg(ScaledRegister, RegState::Kill)
        .addReg(DestReg, RegState::Kill)
        .setMIFlag(Flag);
  } else if (llvm::has_single_bit<uint32_t>(Amount + 1)) {
    Register ScaledRegister = MRI.createVirtualRegister(&RISCV::GPRRegClass);
    uint32_t ShiftAmount = Log2_32(Amount + 1);
    BuildMI(MBB, II, DL, get(RISCV::SLLI), ScaledRegister)
        .addReg(DestReg)
        .addImm(ShiftAmount)
        .setMIFlag(Flag);
    BuildMI(MBB, II, DL, get(RISCV::SUB), DestReg)
        .addReg(ScaledRegister, RegState::Kill)
        .addReg(DestReg, RegState::Kill)
        .setMIFlag(Flag);
  } else if (STI.hasStdExtZmmul()) {
    Register N = MRI.createVirtualRegister(&RISCV::GPRRegClass);
    movImm(MBB, II, DL, N, Amount, Flag);
    BuildMI(MBB, II, DL, get(RISCV::MUL), DestReg)
        .addReg(DestReg, RegState::Kill)
        .addReg(N, RegState::Kill)
        .setMIFlag(Flag);
  } else {
    Register Acc;
    uint32_t PrevShiftAmount = 0;
    for (uint32_t ShiftAmount = 0; Amount >> ShiftAmount; ShiftAmount++) {
      if (Amount & (1U << ShiftAmount)) {
        if (ShiftAmount)
          BuildMI(MBB, II, DL, get(RISCV::SLLI), DestReg)
              .addReg(DestReg, RegState::Kill)
              .addImm(ShiftAmount - PrevShiftAmount)
              .setMIFlag(Flag);
        if (Amount >> (ShiftAmount + 1)) {
          // If we don't have an accmulator yet, create it and copy DestReg.
          if (!Acc) {
            Acc = MRI.createVirtualRegister(&RISCV::GPRRegClass);
            BuildMI(MBB, II, DL, get(TargetOpcode::COPY), Acc)
                .addReg(DestReg)
                .setMIFlag(Flag);
          } else {
            BuildMI(MBB, II, DL, get(RISCV::ADD), Acc)
                .addReg(Acc, RegState::Kill)
                .addReg(DestReg)
                .setMIFlag(Flag);
          }
        }
        PrevShiftAmount = ShiftAmount;
      }
    }
    assert(Acc && "Expected valid accumulator");
    BuildMI(MBB, II, DL, get(RISCV::ADD), DestReg)
        .addReg(DestReg, RegState::Kill)
        .addReg(Acc, RegState::Kill)
        .setMIFlag(Flag);
  }
}

ArrayRef<std::pair<MachineMemOperand::Flags, const char *>>
RISCVInstrInfo::getSerializableMachineMemOperandTargetFlags() const {
  static const std::pair<MachineMemOperand::Flags, const char *> TargetFlags[] =
      {{MONontemporalBit0, "riscv-nontemporal-domain-bit-0"},
       {MONontemporalBit1, "riscv-nontemporal-domain-bit-1"}};
  return ArrayRef(TargetFlags);
}

// Returns true if this is the sext.w pattern, addiw rd, rs1, 0.
bool RISCV::isSEXT_W(const MachineInstr &MI) {
  return MI.getOpcode() == RISCV::ADDIW && MI.getOperand(1).isReg() &&
         MI.getOperand(2).isImm() && MI.getOperand(2).getImm() == 0;
}

// Returns true if this is the zext.w pattern, adduw rd, rs1, x0.
bool RISCV::isZEXT_W(const MachineInstr &MI) {
  return MI.getOpcode() == RISCV::ADD_UW && MI.getOperand(1).isReg() &&
         MI.getOperand(2).isReg() && MI.getOperand(2).getReg() == RISCV::X0;
}

// Returns true if this is the zext.b pattern, andi rd, rs1, 255.
bool RISCV::isZEXT_B(const MachineInstr &MI) {
  return MI.getOpcode() == RISCV::ANDI && MI.getOperand(1).isReg() &&
         MI.getOperand(2).isImm() && MI.getOperand(2).getImm() == 255;
}

static bool isRVVWholeLoadStore(unsigned Opcode) {
  switch (Opcode) {
  default:
    return false;
  case RISCV::VS1R_V:
  case RISCV::VS2R_V:
  case RISCV::VS4R_V:
  case RISCV::VS8R_V:
  case RISCV::VL1RE8_V:
  case RISCV::VL2RE8_V:
  case RISCV::VL4RE8_V:
  case RISCV::VL8RE8_V:
  case RISCV::VL1RE16_V:
  case RISCV::VL2RE16_V:
  case RISCV::VL4RE16_V:
  case RISCV::VL8RE16_V:
  case RISCV::VL1RE32_V:
  case RISCV::VL2RE32_V:
  case RISCV::VL4RE32_V:
  case RISCV::VL8RE32_V:
  case RISCV::VL1RE64_V:
  case RISCV::VL2RE64_V:
  case RISCV::VL4RE64_V:
  case RISCV::VL8RE64_V:
    return true;
  }
}

bool RISCV::isRVVSpill(const MachineInstr &MI) {
  // RVV lacks any support for immediate addressing for stack addresses, so be
  // conservative.
  unsigned Opcode = MI.getOpcode();
  if (!RISCVVPseudosTable::getPseudoInfo(Opcode) &&
      !isRVVWholeLoadStore(Opcode) && !isRVVSpillForZvlsseg(Opcode))
    return false;
  return true;
}

std::optional<std::pair<unsigned, unsigned>>
RISCV::isRVVSpillForZvlsseg(unsigned Opcode) {
  switch (Opcode) {
  default:
    return std::nullopt;
  case RISCV::PseudoVSPILL2_M1:
  case RISCV::PseudoVRELOAD2_M1:
    return std::make_pair(2u, 1u);
  case RISCV::PseudoVSPILL2_M2:
  case RISCV::PseudoVRELOAD2_M2:
    return std::make_pair(2u, 2u);
  case RISCV::PseudoVSPILL2_M4:
  case RISCV::PseudoVRELOAD2_M4:
    return std::make_pair(2u, 4u);
  case RISCV::PseudoVSPILL3_M1:
  case RISCV::PseudoVRELOAD3_M1:
    return std::make_pair(3u, 1u);
  case RISCV::PseudoVSPILL3_M2:
  case RISCV::PseudoVRELOAD3_M2:
    return std::make_pair(3u, 2u);
  case RISCV::PseudoVSPILL4_M1:
  case RISCV::PseudoVRELOAD4_M1:
    return std::make_pair(4u, 1u);
  case RISCV::PseudoVSPILL4_M2:
  case RISCV::PseudoVRELOAD4_M2:
    return std::make_pair(4u, 2u);
  case RISCV::PseudoVSPILL5_M1:
  case RISCV::PseudoVRELOAD5_M1:
    return std::make_pair(5u, 1u);
  case RISCV::PseudoVSPILL6_M1:
  case RISCV::PseudoVRELOAD6_M1:
    return std::make_pair(6u, 1u);
  case RISCV::PseudoVSPILL7_M1:
  case RISCV::PseudoVRELOAD7_M1:
    return std::make_pair(7u, 1u);
  case RISCV::PseudoVSPILL8_M1:
  case RISCV::PseudoVRELOAD8_M1:
    return std::make_pair(8u, 1u);
  }
}

bool RISCV::isFaultFirstLoad(const MachineInstr &MI) {
  return MI.getNumExplicitDefs() == 2 &&
         MI.modifiesRegister(RISCV::VL, /*TRI=*/nullptr) && !MI.isInlineAsm();
}

bool RISCV::hasEqualFRM(const MachineInstr &MI1, const MachineInstr &MI2) {
  int16_t MI1FrmOpIdx =
      RISCV::getNamedOperandIdx(MI1.getOpcode(), RISCV::OpName::frm);
  int16_t MI2FrmOpIdx =
      RISCV::getNamedOperandIdx(MI2.getOpcode(), RISCV::OpName::frm);
  if (MI1FrmOpIdx < 0 || MI2FrmOpIdx < 0)
    return false;
  MachineOperand FrmOp1 = MI1.getOperand(MI1FrmOpIdx);
  MachineOperand FrmOp2 = MI2.getOperand(MI2FrmOpIdx);
  return FrmOp1.getImm() == FrmOp2.getImm();
}

std::optional<unsigned>
RISCV::getVectorLowDemandedScalarBits(uint16_t Opcode, unsigned Log2SEW) {
  // TODO: Handle Zvbb instructions
  switch (Opcode) {
  default:
    return std::nullopt;

  // 11.6. Vector Single-Width Shift Instructions
  case RISCV::VSLL_VX:
  case RISCV::VSRL_VX:
  case RISCV::VSRA_VX:
  // 12.4. Vector Single-Width Scaling Shift Instructions
  case RISCV::VSSRL_VX:
  case RISCV::VSSRA_VX:
    // Only the low lg2(SEW) bits of the shift-amount value are used.
    return Log2SEW;

  // 11.7 Vector Narrowing Integer Right Shift Instructions
  case RISCV::VNSRL_WX:
  case RISCV::VNSRA_WX:
  // 12.5. Vector Narrowing Fixed-Point Clip Instructions
  case RISCV::VNCLIPU_WX:
  case RISCV::VNCLIP_WX:
    // Only the low lg2(2*SEW) bits of the shift-amount value are used.
    return Log2SEW + 1;

  // 11.1. Vector Single-Width Integer Add and Subtract
  case RISCV::VADD_VX:
  case RISCV::VSUB_VX:
  case RISCV::VRSUB_VX:
  // 11.2. Vector Widening Integer Add/Subtract
  case RISCV::VWADDU_VX:
  case RISCV::VWSUBU_VX:
  case RISCV::VWADD_VX:
  case RISCV::VWSUB_VX:
  case RISCV::VWADDU_WX:
  case RISCV::VWSUBU_WX:
  case RISCV::VWADD_WX:
  case RISCV::VWSUB_WX:
  // 11.4. Vector Integer Add-with-Carry / Subtract-with-Borrow Instructions
  case RISCV::VADC_VXM:
  case RISCV::VADC_VIM:
  case RISCV::VMADC_VXM:
  case RISCV::VMADC_VIM:
  case RISCV::VMADC_VX:
  case RISCV::VSBC_VXM:
  case RISCV::VMSBC_VXM:
  case RISCV::VMSBC_VX:
  // 11.5 Vector Bitwise Logical Instructions
  case RISCV::VAND_VX:
  case RISCV::VOR_VX:
  case RISCV::VXOR_VX:
  // 11.8. Vector Integer Compare Instructions
  case RISCV::VMSEQ_VX:
  case RISCV::VMSNE_VX:
  case RISCV::VMSLTU_VX:
  case RISCV::VMSLT_VX:
  case RISCV::VMSLEU_VX:
  case RISCV::VMSLE_VX:
  case RISCV::VMSGTU_VX:
  case RISCV::VMSGT_VX:
  // 11.9. Vector Integer Min/Max Instructions
  case RISCV::VMINU_VX:
  case RISCV::VMIN_VX:
  case RISCV::VMAXU_VX:
  case RISCV::VMAX_VX:
  // 11.10. Vector Single-Width Integer Multiply Instructions
  case RISCV::VMUL_VX:
  case RISCV::VMULH_VX:
  case RISCV::VMULHU_VX:
  case RISCV::VMULHSU_VX:
  // 11.11. Vector Integer Divide Instructions
  case RISCV::VDIVU_VX:
  case RISCV::VDIV_VX:
  case RISCV::VREMU_VX:
  case RISCV::VREM_VX:
  // 11.12. Vector Widening Integer Multiply Instructions
  case RISCV::VWMUL_VX:
  case RISCV::VWMULU_VX:
  case RISCV::VWMULSU_VX:
  // 11.13. Vector Single-Width Integer Multiply-Add Instructions
  case RISCV::VMACC_VX:
  case RISCV::VNMSAC_VX:
  case RISCV::VMADD_VX:
  case RISCV::VNMSUB_VX:
  // 11.14. Vector Widening Integer Multiply-Add Instructions
  case RISCV::VWMACCU_VX:
  case RISCV::VWMACC_VX:
  case RISCV::VWMACCSU_VX:
  case RISCV::VWMACCUS_VX:
  // 11.15. Vector Integer Merge Instructions
  case RISCV::VMERGE_VXM:
  // 11.16. Vector Integer Move Instructions
  case RISCV::VMV_V_X:
  // 12.1. Vector Single-Width Saturating Add and Subtract
  case RISCV::VSADDU_VX:
  case RISCV::VSADD_VX:
  case RISCV::VSSUBU_VX:
  case RISCV::VSSUB_VX:
  // 12.2. Vector Single-Width Averaging Add and Subtract
  case RISCV::VAADDU_VX:
  case RISCV::VAADD_VX:
  case RISCV::VASUBU_VX:
  case RISCV::VASUB_VX:
  // 12.3. Vector Single-Width Fractional Multiply with Rounding and Saturation
  case RISCV::VSMUL_VX:
  // 16.1. Integer Scalar Move Instructions
  case RISCV::VMV_S_X:
    return 1U << Log2SEW;
  }
}

unsigned RISCV::getRVVMCOpcode(unsigned RVVPseudoOpcode) {
  const RISCVVPseudosTable::PseudoInfo *RVV =
      RISCVVPseudosTable::getPseudoInfo(RVVPseudoOpcode);
  if (!RVV)
    return 0;
  return RVV->BaseInstr;
}<|MERGE_RESOLUTION|>--- conflicted
+++ resolved
@@ -1485,17 +1485,9 @@
 
   if (!MI.memoperands_empty()) {
     MachineMemOperand *MMO = *(MI.memoperands_begin());
-<<<<<<< HEAD
-    const MachineFunction &MF = *MI.getParent()->getParent();
-    const auto &ST = MF.getSubtarget<RISCVSubtarget>();
-    if (ST.hasStdExtZihintntl() && MMO->isNonTemporal()) {
-      if (ST.hasStdExtCOrZca() && ST.enableRVCHintInstrs()) {
-        if (isCompressibleInst(MI, STI) && CompressionEnabled)
-=======
     if (STI.hasStdExtZihintntl() && MMO->isNonTemporal()) {
       if (STI.hasStdExtCOrZca() && STI.enableRVCHintInstrs()) {
-        if (isCompressibleInst(MI, STI))
->>>>>>> f2ccf801
+        if (isCompressibleInst(MI, STI) && CompressionEnabled)
           return 4; // c.ntl.all + c.load/c.store
         return 6;   // c.ntl.all + load/store
       }
